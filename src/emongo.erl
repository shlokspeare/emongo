%% Copyright (c) 2009 Jacob Vorreuter <jacob.vorreuter@gmail.com>
%%
%% Permission is hereby granted, free of charge, to any person
%% obtaining a copy of this software and associated documentation
%% files (the "Software"), to deal in the Software without
%% restriction, including without limitation the rights to use,
%% copy, modify, merge, publish, distribute, sublicense, and/or sell
%% copies of the Software, and to permit persons to whom the
%% Software is furnished to do so, subject to the following
%% conditions:
%%
%% The above copyright notice and this permission notice shall be
%% included in all copies or substantial portions of the Software.
%%
%% THE SOFTWARE IS PROVIDED "AS IS", WITHOUT WARRANTY OF ANY KIND,
%% EXPRESS OR IMPLIED, INCLUDING BUT NOT LIMITED TO THE WARRANTIES
%% OF MERCHANTABILITY, FITNESS FOR A PARTICULAR PURPOSE AND
%% NONINFRINGEMENT. IN NO EVENT SHALL THE AUTHORS OR COPYRIGHT
%% HOLDERS BE LIABLE FOR ANY CLAIM, DAMAGES OR OTHER LIABILITY,
%% WHETHER IN AN ACTION OF CONTRACT, TORT OR OTHERWISE, ARISING
%% FROM, OUT OF OR IN CONNECTION WITH THE SOFTWARE OR THE USE OR
%% OTHER DEALINGS IN THE SOFTWARE.
-module(emongo).
-behaviour(gen_server).

-export([start_link/0, init/1, handle_call/3, handle_cast/2,
		 handle_info/2, terminate/2, code_change/3]).

<<<<<<< HEAD
-export([pools/0, oid/0, add_pool/5, del_pool/1, fold_all/6,
         find_all/2, find_all/3, find_all/4,
         find_one/3, find_one/4,
         insert/3, update/4, update/5, delete/2, delete/3,
         ensure_index/3, count/2, dec2hex/1, hex2dec/1]).

-export([update_sync/5, delete_sync/3]).
=======
-export([pools/0, oid/0, add_pool/5, find/2, find/3, find/4,
		 find_all/2, find_all/3, find_all/4, get_more/4,
		 get_more/5, find_one/3, find_one/4, kill_cursors/2,
		 insert/3, update/4, update/5, delete/2, delete/3,
		 ensure_index/3, count/2, count/3, distinct/3, distinct/4,
		 dec2hex/1, hex2dec/1]).
>>>>>>> 283e3304

-include("emongo.hrl").

-record(state, {oid_index, hashed_hostn}).

%%====================================================================
%% Types
%%====================================================================
%% pool_id() = atom()
%% collection() = string()
%% documents() = [document()]
%% document() = [{term(), term()}]

%%====================================================================
%% API
%%====================================================================
%%--------------------------------------------------------------------
%% Function: start_link() -> {ok,Pid} | ignore | {error,Error}
%% Description: Starts the server
%%--------------------------------------------------------------------
start_link() ->
	gen_server:start_link({local, ?MODULE}, ?MODULE, [], []).

pools() ->
    emongo_sup:pools().

oid() ->
	gen_server:call(?MODULE, oid, infinity).

add_pool(PoolId, Host, Port, Database, Size) ->
    emongo_sup:start_pool(PoolId, Host, Port, Database, Size).

del_pool(PoolId) ->
    emongo_sup:stop_pool(PoolId).

%%------------------------------------------------------------------------------
%% find
%%------------------------------------------------------------------------------
%% find(PoolId, Collection) ->
%% 	find(PoolId, Collection, [], [{timeout, ?TIMEOUT}]).

%% find(PoolId, Collection, Selector) when ?IS_DOCUMENT(Selector) ->
%% 	find(PoolId, Collection, Selector, [{timeout, ?TIMEOUT}]).

%% @spec find(PoolId, Collection, Selector, Options) -> Result
%%		 PoolId = atom()
%%		 Collection = string()
%%		 Selector = document()
%%		 Options = [Option]
%%		 Option = {timeout, Timeout} | {limit, Limit} | {offset, Offset} | {orderby, Orderby} | {fields, Fields} | response_options
%%		 Timeout = integer (timeout in milliseconds)
%%		 Limit = integer
%%		 Offset = integer
%%		 Orderby = [{Key, Direction}]
%%		 Key = string() | binary() | atom() | integer()
%%		 Direction = asc | desc
%%		 Fields = [Field]
%%		 Field = string() | binary() | atom() | integer() = specifies a field to return in the result set
%%		 response_options = return {response, header, response_flag, cursor_id, offset, limit, documents}
%%		 Result = documents() | response()
%% find(PoolId, Collection, Selector, Options) ->
%% 	{Pid, Database, ReqId} = get_pid_pool(PoolId),
%% 	Query = create_query(Options, Selector),
%% 	Packet = emongo_packet:do_query(Database, Collection, ReqId, Query),
%% 	Timeout = proplists:get_value(timeout, Options, ?TIMEOUT),
%% 	% TODO: generalize this for all send_recv calls
%% 	try emongo_server:send_recv(Pid, ReqId, Packet, Timeout) of
%% 		Resp ->
%% 			case lists:member(response_options, Options) of
%% 				true -> Resp;
%% 				false -> Resp#response.documents
%% 			end
%% 	catch
%% 		exit:{timeout, Reason} ->
%%                 %% force restart of affected emongo_server and try again with a new
%%                 %% emongo_server pid
%% 			error_logger:warning_report([{timeout, Pid}, {reason, Reason}]),
%% 			exit(Pid, Reason),
%% 			find(PoolId, Collection, Selector, Options)
%% 	end.

%%------------------------------------------------------------------------------
%% find_all
%%------------------------------------------------------------------------------
fold_all(F, Value, PoolId, Collection, Selector, Options) ->
    Timeout = proplists:get_value(timeout, Options, ?TIMEOUT),
    Resp = find_start(PoolId, Collection, Selector, Options, Timeout),
    NewValue = lists:foldl(F, Value, Resp#response.documents),
    
    fold_more(F, NewValue, Collection, Resp#response{documents=[]}, Timeout).


find_all(PoolId, Collection) ->
	find_all(PoolId, Collection, [], []).

find_all(PoolId, Collection, Selector) ->
	find_all(PoolId, Collection, Selector, []).

find_all(PoolId, Collection, Selector, Options) ->
    fold_all(fun(I, A) -> [I | A] end, [],
             PoolId, Collection, Selector, Options).


find_start(PoolId, Collection, Selector, Options, Timeout) ->
    {Pid, Database, ReqId} = get_pid_pool(PoolId),
    Query = create_query(Options, Selector),
    Packet = emongo_packet:do_query(Database, Collection, ReqId, Query),
    
    emongo_server:send_recv(Pid, ReqId, Packet, Timeout).


fold_more(_F, Value, _Collection, #response{cursor_id=0}, _Timeout) ->
    Value;

fold_more(F, Value, Collection, #response{pool_id=PoolId, cursor_id=CursorID}, Timeout) ->
    {Pid, Database, ReqId} = get_pid_pool(PoolId),
    Packet = emongo_packet:get_more(Database, Collection, ReqId, 0, CursorID),
    Resp1 = emongo_server:send_recv(Pid, ReqId, Packet, Timeout),
    
    NewValue = lists:foldl(F, Value, Resp1#response.documents),
    fold_more(F, NewValue, Collection, Resp1#response{documents=[]}, Timeout).

%%------------------------------------------------------------------------------
%% find_one
%%------------------------------------------------------------------------------
find_one(PoolId, Collection, Selector) ->
	find_one(PoolId, Collection, Selector, []).

find_one(PoolId, Collection, Selector, Options) ->
	Options1 = [{limit, 1} | lists:keydelete(limit, 1, Options)],
	find_all(PoolId, Collection, Selector, Options1).

%%------------------------------------------------------------------------------
%% get_more
%%------------------------------------------------------------------------------
%% get_more(PoolId, Collection, CursorID, Timeout) ->
%% 	get_more(PoolId, Collection, CursorID, 0, Timeout).

%% get_more(PoolId, Collection, CursorID, NumToReturn, Timeout) ->

%% kill_cursors(PoolId, CursorID) when is_integer(CursorID) ->
%% 	kill_cursors(PoolId, [CursorID]);

%% kill_cursors(PoolId, CursorIDs) when is_list(CursorIDs) ->
%% 	{Pid, _Database, ReqId} = get_pid_pool(PoolId),
%% 	Packet = emongo_packet:kill_cursors(ReqId, CursorIDs),
%% 	emongo_server:send(Pid, ReqId, Packet).

%%------------------------------------------------------------------------------
%% insert
%%------------------------------------------------------------------------------
insert(PoolId, Collection, [[_|_]|_]=Documents) ->
	{Pid, Database, ReqId} = get_pid_pool(PoolId),
	Packet = emongo_packet:insert(Database, Collection, ReqId, Documents),
	emongo_server:send(Pid, ReqId, Packet);

insert(PoolId, Collection, Document) ->
	insert(PoolId, Collection, [Document]).


%%------------------------------------------------------------------------------
%% update
%%------------------------------------------------------------------------------
update(PoolId, Collection, Selector, Document) ->
	update(PoolId, Collection, Selector, Document, false).

update(PoolId, Collection, Selector, Document, Upsert) ->
	{Pid, Database, ReqId} = get_pid_pool(PoolId),
	Packet = emongo_packet:update(Database, Collection, ReqId, Upsert, Selector, Document),
	emongo_server:send(Pid, ReqId, Packet).

update_sync(PoolId, Collection, Selector, Document, Upsert) ->
    {Pid, Database, ReqId} = get_pid_pool(PoolId),
    Packet = emongo_packet:update(Database, Collection, ReqId, Upsert, Selector, Document),
    do_sync(Packet, Database, ReqId, Pid).

do_sync(Packet, Database, ReqId, Pid) ->
    PacketGetLastError = emongo_packet:get_last_error(Database, ReqId),
    emongo_server:send_recv(Pid, ReqId, [Packet, PacketGetLastError], ?TIMEOUT).


%%------------------------------------------------------------------------------
%% delete
%%------------------------------------------------------------------------------
delete(PoolId, Collection) ->
	delete(PoolId, Collection, []).

delete(PoolId, Collection, Selector) ->
	{Pid, Database, ReqId} = get_pid_pool(PoolId),
	Packet = emongo_packet:delete(Database, Collection, ReqId, transform_selector(Selector)),
	emongo_server:send(Pid, ReqId, Packet).

delete_sync(PoolId, Collection, Selector) ->
    {Pid, Database, ReqId} = get_pid_pool(PoolId),
    Packet = emongo_packet:delete(Database, Collection, ReqId, transform_selector(Selector)),
    do_sync(Packet, Database, ReqId, Pid).


%%------------------------------------------------------------------------------
%% ensure index
%%------------------------------------------------------------------------------
ensure_index(PoolId, Collection, Keys) ->
	{Pid, Database, ReqId} = get_pid_pool(PoolId),
	Packet = emongo_packet:ensure_index(Database, Collection, ReqId, Keys),
	emongo_server:send(Pid, ReqId, Packet).

<<<<<<< HEAD
count(PoolId, Collection) ->
	{Pid, Database, ReqId} = get_pid_pool(PoolId),
	Query = #emo_query{q=[{<<"count">>, Collection}, {<<"ns">>, Database}], limit=1},
	Packet = emongo_packet:do_query(Database, "$cmd", ReqId, Query),
	case emongo_server:send_recv(Pid, ReqId, Packet, ?TIMEOUT) of
=======
count(PoolId, Collection) -> count(PoolId, Collection, []).

count(PoolId, Collection, Selector) ->
	{Pid, Pool} = gen_server:call(?MODULE, {pid, PoolId}, infinity),
	Q = [{<<"count">>, Collection}, {<<"ns">>, Pool#pool.database},
		 {<<"query">>, transform_selector(Selector)}],
	Query = #emo_query{q=Q, limit=1},
	Packet = emongo_packet:do_query(Pool#pool.database, "$cmd", Pool#pool.req_id, Query),
	case emongo_server:send_recv(Pid, Pool#pool.req_id, Packet, ?TIMEOUT) of
>>>>>>> 283e3304
		#response{documents=[[{<<"n">>,Count}|_]]} ->
			round(Count);
		_ ->
			undefined
	end.

distinct(PoolId, Collection, Key) -> distinct(PoolId, Collection, Key, []).

distinct(PoolId, Collection, Key, Selector) ->
	{Pid, Pool} = gen_server:call(?MODULE, {pid, PoolId}, infinity),
	Q = [{<<"distinct">>, Collection}, {<<"key">>, Key}, {<<"ns">>, Pool#pool.database},
		 {<<"query">>, transform_selector(Selector)}],
	Query = #emo_query{q=Q, limit=1},
	Packet = emongo_packet:do_query(Pool#pool.database, "$cmd", Pool#pool.req_id, Query),
	case emongo_server:send_recv(Pid, Pool#pool.req_id, Packet, ?TIMEOUT) of
		#response{documents=[[{<<"values">>, {array, Vals}} | _]]} ->
			Vals;
		_ ->
			undefined
	end.

%drop_collection(PoolId, Collection) when is_atom(PoolId), is_list(Collection) ->

%%====================================================================
%% gen_server callbacks
%%====================================================================

%%--------------------------------------------------------------------
%% Function: init(Args) -> {ok, State} |
%%                         {ok, State, Timeout} |
%%                         ignore               |
%%                         {stop, Reason}
%% Description: Initiates the server
%%--------------------------------------------------------------------
init(_) ->
	{ok, HN} = inet:gethostname(),
	<<HashedHN:3/binary,_/binary>> = erlang:md5(HN),
	{ok, #state{oid_index=1, hashed_hostn=HashedHN}}.

%%--------------------------------------------------------------------
%% Function: %% handle_call(Request, From, State) -> {reply, Reply, State} |
%%                                      {reply, Reply, State, Timeout} |
%%                                      {noreply, State} |
%%                                      {noreply, State, Timeout} |
%%                                      {stop, Reason, Reply, State} |
%%                                      {stop, Reason, State}
%% Description: Handling call messages
%%--------------------------------------------------------------------
handle_call(oid, _From, State) ->
	{Total_Wallclock_Time, _} = erlang:statistics(wall_clock),
	Front = Total_Wallclock_Time rem 16#ffffffff,
	<<_:20/binary,PID:2/binary,_/binary>> = term_to_binary(self()),
	Index = State#state.oid_index rem 16#ffffff,
	{reply, <<Front:32, (State#state.hashed_hostn)/binary, PID/binary, Index:24>>, State#state{oid_index = State#state.oid_index + 1}};

<<<<<<< HEAD
=======
handle_call({add_pool, PoolId, Host, Port, Database, Size}, _From, #state{pools=Pools}=State) ->
	case proplists:get_value(PoolId, Pools) of
		undefined ->
			Pool = #pool{
				id=PoolId,
				host=Host,
				port=Port,
				database=Database,
				size=Size
			},
			emongo_sup:start_pool(PoolId, Host, Port),
			Pool1 = do_open_connections(Pool),
			Pools1 = [{PoolId, Pool1} | Pools];
		Pool ->
			Pool1 = do_open_connections(Pool),
			Pools1 = [{PoolId, Pool1} | proplists:delete(PoolId, Pools)]
	end,
	
	{reply, ok, State#state{pools=Pools1}};

handle_call({pid, PoolId1}, From, #state{pools=[]}=State) ->
	F = fun({PoolId, Props}, State1) ->
			Host = proplists:get_value(host, Props, "localhost"),
			Port = proplists:get_value(port, Props, 27017),
			Database = proplists:get_value(database, Props, "test"),
			Size = proplists:get_value(size, Props, 1),
			Req = {add_pool, PoolId, Host, Port, Database, Size},
			{reply, ok, State2} = handle_call(Req, From, State1),
			State2
		end,
	
	case application:get_env(emongo, pools) of
		undefined ->
			{reply, {undefined, undefined}, State};
		{ok, []} ->
			{reply, {undefined, undefined}, State};
		{ok, Pools} ->
			NewState = lists:foldl(F, State, Pools),
			handle_call({pid, PoolId1}, From, NewState)
	end;
handle_call({pid, PoolId}, _From, #state{pools=Pools}=State) ->
	case lists:keytake(PoolId, 1, Pools) of
		false ->
			{reply, {undefined, undefined}, State};
		{value, {PoolId, Pool}, Others} ->
			N = Pool#pool.conn_pid,
			Pid = emongo_server_sup:nth_child_pid(Pool#pool.id, N),
			
			if
				N < Pool#pool.size -> N1 = N + 1;
				true -> N1 = 1
			end,
			
			Pool1 = Pool#pool{conn_pid=N1, req_id=(Pool#pool.req_id)+1},
			Pools1 = [{PoolId, Pool1} | Others],
			{reply, {Pid, Pool}, State#state{pools=Pools1}}
	end;

>>>>>>> 283e3304
handle_call(_, _From, State) -> {reply, {error, invalid_call}, State}.

%%--------------------------------------------------------------------
%% Function: handle_cast(Msg, State) -> {noreply, State} |
%%                                      {noreply, State, Timeout} |
%%                                      {stop, Reason, State}
%% Description: Handling cast messages
%%--------------------------------------------------------------------
handle_cast(_Msg, State) ->
    {noreply, State}.

%%--------------------------------------------------------------------
%% Function: handle_info(Info, State) -> {noreply, State} |
%%                                       {noreply, State, Timeout} |
%%                                       {stop, Reason, State}
%% Description: Handling all non call/cast messages
%%--------------------------------------------------------------------
<<<<<<< HEAD
=======
handle_info({'EXIT', _Pid, {PoolId, tcp_closed}}, #state{pools=Pools}=State) ->
	case lists:keytake(PoolId, 1, Pools) of
		false ->
			{noreply, State};
		{value, {PoolId, Pool}, Others} ->
			Pool1 = do_open_connections(Pool),
			{noreply, State#state{pools=[{PoolId, Pool1} | Others]}}
	end;

>>>>>>> 283e3304
handle_info(_Info, State) ->
    {noreply, State}.

%%--------------------------------------------------------------------
%% Function: terminate(Reason, State) -> void()
%% Description: This function is called by a gen_server when it is about to
%% terminate. It should be the opposite of Module:init/1 and do any necessary
%% cleaning up. When it returns, the gen_server terminates with Reason.
%% The return value is ignored.
%%--------------------------------------------------------------------
terminate(_Reason, _State) ->
    ok.

%%--------------------------------------------------------------------
%% Func: code_change(OldVsn, State, Extra) -> {ok, NewState}
%% Description: Convert process state when code is changed
%%--------------------------------------------------------------------
code_change(_OldVsn, State, _Extra) ->
    {ok, State}.

%%--------------------------------------------------------------------
%%% Internal functions
%%--------------------------------------------------------------------
<<<<<<< HEAD
get_pid_pool(PoolId) ->
    emongo_sup:worker_pid(PoolId, emongo_sup:pools()).
=======

do_open_connections(#pool{size=Size}=Pool) ->
	% each connection is an emongo_server supervised by simple_one_for_one
	% emongo_server_sup supervisor
	F = fun(_) -> catch emongo_server_sup:start_child(Pool#pool.id) end,
	
	case Size - emongo_server_sup:child_count(Pool#pool.id) of
		I when I < 1 -> ok;
		I -> lists:foreach(F, lists:seq(1, I))
	end,
	
	Pool.
>>>>>>> 283e3304

dec2hex(Dec) ->
	dec2hex(<<>>, Dec).

dec2hex(N, <<I:8,Rem/binary>>) ->
	dec2hex(<<N/binary, (hex0((I band 16#f0) bsr 4)):8, (hex0((I band 16#0f))):8>>, Rem);
dec2hex(N,<<>>) ->
	N.

hex2dec(Hex) when is_list(Hex) ->
	hex2dec(list_to_binary(Hex));

hex2dec(Hex) ->
	hex2dec(<<>>, Hex).

hex2dec(N,<<A:8,B:8,Rem/binary>>) ->
	hex2dec(<<N/binary, ((dec0(A) bsl 4) + dec0(B)):8>>, Rem);
hex2dec(N,<<>>) ->
	N.

create_query(Options, Selector) ->
	Selector1 = transform_selector(Selector),
	create_query(Options, #emo_query{}, Selector1, []).

create_query([], QueryRec, QueryDoc, []) ->
	QueryRec#emo_query{q=QueryDoc};

create_query([], QueryRec, [], OptDoc) ->
	QueryRec#emo_query{q=OptDoc};

create_query([], QueryRec, QueryDoc, OptDoc) ->
	QueryRec#emo_query{q=(OptDoc ++ [{<<"query">>, QueryDoc}])};

create_query([{limit, Limit}|Options], QueryRec, QueryDoc, OptDoc) ->
	QueryRec1 = QueryRec#emo_query{limit=Limit},
	create_query(Options, QueryRec1, QueryDoc, OptDoc);

create_query([{offset, Offset}|Options], QueryRec, QueryDoc, OptDoc) ->
	QueryRec1 = QueryRec#emo_query{offset=Offset},
	create_query(Options, QueryRec1, QueryDoc, OptDoc);

create_query([{orderby, Orderby}|Options], QueryRec, QueryDoc, OptDoc) ->
	Orderby1 = [{Key, case Dir of desc -> -1; _ -> 1 end}|| {Key, Dir} <- Orderby],
	OptDoc1 = [{<<"orderby">>, Orderby1}|OptDoc],
	create_query(Options, QueryRec, QueryDoc, OptDoc1);

create_query([{fields, Fields}|Options], QueryRec, QueryDoc, OptDoc) ->
	QueryRec1 = QueryRec#emo_query{field_selector=[{Field, 1} || Field <- Fields]},
	create_query(Options, QueryRec1, QueryDoc, OptDoc);

create_query([_|Options], QueryRec, QueryDoc, OptDoc) ->
	create_query(Options, QueryRec, QueryDoc, OptDoc).

transform_selector(Selector) ->
	transform_selector(Selector, []).

transform_selector([], Acc) ->
	lists:reverse(Acc);

transform_selector([{where, Val}|Tail], Acc) when is_list(Val) ->
	transform_selector(Tail, [{<<"$where">>, Val}|Acc]);

transform_selector([{Key, [{_,_}|_]=Vals}|Tail], Acc) ->
	Vals1 =
		[case Operator of
			O when O == '>'; O == gt ->
				{<<"$gt">>, Val};
			O when O == '<'; O == lt ->
				{<<"$lt">>, Val};
			O when O == '>='; O == gte ->
				{<<"$gte">>, Val};
			O when O == '=<'; O == lte ->
				{<<"$lte">>, Val};
			O when O == '=/='; O == '/='; O == ne ->
				{<<"$ne">>, Val};
			in when is_list(Val) ->
				{<<"$in">>, {array, Val}};
			nin when is_list(Val) ->
				{<<"$nin">>, {array, Val}};
			mod when is_list(Val), length(Val) == 2 ->
				{<<"$mod">>, {array, Val}};
			all when is_list(Val) ->
				{<<"$all">>, {array, Val}};
			size when is_integer(Val) ->
				{<<"$size">>, Val};
			exists when is_boolean(Val) ->
				{<<"$exists">>, Val};
			_ ->
				{Operator, Val}
		 end || {Operator, Val} <- Vals],
	transform_selector(Tail, [{Key, Vals1}|Acc]);

transform_selector([Other|Tail], Acc) ->
	transform_selector(Tail, [Other|Acc]).

dec0($a) ->	10;
dec0($b) ->	11;
dec0($c) ->	12;
dec0($d) ->	13;
dec0($e) ->	14;
dec0($f) ->	15;
dec0(X) ->	X - $0.

hex0(10) -> $a;
hex0(11) -> $b;
hex0(12) -> $c;
hex0(13) -> $d;
hex0(14) -> $e;
hex0(15) -> $f;
hex0(I) ->  $0 + I.<|MERGE_RESOLUTION|>--- conflicted
+++ resolved
@@ -26,22 +26,14 @@
 -export([start_link/0, init/1, handle_call/3, handle_cast/2,
 		 handle_info/2, terminate/2, code_change/3]).
 
-<<<<<<< HEAD
 -export([pools/0, oid/0, add_pool/5, del_pool/1, fold_all/6,
          find_all/2, find_all/3, find_all/4,
          find_one/3, find_one/4,
          insert/3, update/4, update/5, delete/2, delete/3,
-         ensure_index/3, count/2, dec2hex/1, hex2dec/1]).
-
--export([update_sync/5, delete_sync/3]).
-=======
--export([pools/0, oid/0, add_pool/5, find/2, find/3, find/4,
-		 find_all/2, find_all/3, find_all/4, get_more/4,
-		 get_more/5, find_one/3, find_one/4, kill_cursors/2,
-		 insert/3, update/4, update/5, delete/2, delete/3,
 		 ensure_index/3, count/2, count/3, distinct/3, distinct/4,
 		 dec2hex/1, hex2dec/1]).
->>>>>>> 283e3304
+
+-export([update_sync/5, delete_sync/3]).
 
 -include("emongo.hrl").
 
@@ -248,43 +240,39 @@
 	Packet = emongo_packet:ensure_index(Database, Collection, ReqId, Keys),
 	emongo_server:send(Pid, ReqId, Packet).
 
-<<<<<<< HEAD
-count(PoolId, Collection) ->
-	{Pid, Database, ReqId} = get_pid_pool(PoolId),
-	Query = #emo_query{q=[{<<"count">>, Collection}, {<<"ns">>, Database}], limit=1},
+
+count(PoolId, Collection) -> count(PoolId, Collection, []).
+
+
+count(PoolId, Collection, Selector) ->
+	{Pid, Database, ReqId} = get_pid_pool(PoolId),
+	Q = [{<<"count">>, Collection}, {<<"ns">>, Database},
+		 {<<"query">>, transform_selector(Selector)}],
+	Query = #emo_query{q=Q, limit=1},
 	Packet = emongo_packet:do_query(Database, "$cmd", ReqId, Query),
 	case emongo_server:send_recv(Pid, ReqId, Packet, ?TIMEOUT) of
-=======
-count(PoolId, Collection) -> count(PoolId, Collection, []).
-
-count(PoolId, Collection, Selector) ->
-	{Pid, Pool} = gen_server:call(?MODULE, {pid, PoolId}, infinity),
-	Q = [{<<"count">>, Collection}, {<<"ns">>, Pool#pool.database},
-		 {<<"query">>, transform_selector(Selector)}],
-	Query = #emo_query{q=Q, limit=1},
-	Packet = emongo_packet:do_query(Pool#pool.database, "$cmd", Pool#pool.req_id, Query),
-	case emongo_server:send_recv(Pid, Pool#pool.req_id, Packet, ?TIMEOUT) of
->>>>>>> 283e3304
 		#response{documents=[[{<<"n">>,Count}|_]]} ->
 			round(Count);
 		_ ->
 			undefined
 	end.
 
+
 distinct(PoolId, Collection, Key) -> distinct(PoolId, Collection, Key, []).
 
 distinct(PoolId, Collection, Key, Selector) ->
-	{Pid, Pool} = gen_server:call(?MODULE, {pid, PoolId}, infinity),
-	Q = [{<<"distinct">>, Collection}, {<<"key">>, Key}, {<<"ns">>, Pool#pool.database},
+	{Pid, Database, ReqId} = get_pid_pool(PoolId),
+	Q = [{<<"distinct">>, Collection}, {<<"key">>, Key}, {<<"ns">>, Database},
 		 {<<"query">>, transform_selector(Selector)}],
 	Query = #emo_query{q=Q, limit=1},
-	Packet = emongo_packet:do_query(Pool#pool.database, "$cmd", Pool#pool.req_id, Query),
-	case emongo_server:send_recv(Pid, Pool#pool.req_id, Packet, ?TIMEOUT) of
+	Packet = emongo_packet:do_query(Database, "$cmd", ReqId, Query),
+	case emongo_server:send_recv(Pid, ReqId, Packet, ?TIMEOUT) of
 		#response{documents=[[{<<"values">>, {array, Vals}} | _]]} ->
 			Vals;
 		_ ->
 			undefined
 	end.
+
 
 %drop_collection(PoolId, Collection) when is_atom(PoolId), is_list(Collection) ->
 
@@ -320,67 +308,6 @@
 	Index = State#state.oid_index rem 16#ffffff,
 	{reply, <<Front:32, (State#state.hashed_hostn)/binary, PID/binary, Index:24>>, State#state{oid_index = State#state.oid_index + 1}};
 
-<<<<<<< HEAD
-=======
-handle_call({add_pool, PoolId, Host, Port, Database, Size}, _From, #state{pools=Pools}=State) ->
-	case proplists:get_value(PoolId, Pools) of
-		undefined ->
-			Pool = #pool{
-				id=PoolId,
-				host=Host,
-				port=Port,
-				database=Database,
-				size=Size
-			},
-			emongo_sup:start_pool(PoolId, Host, Port),
-			Pool1 = do_open_connections(Pool),
-			Pools1 = [{PoolId, Pool1} | Pools];
-		Pool ->
-			Pool1 = do_open_connections(Pool),
-			Pools1 = [{PoolId, Pool1} | proplists:delete(PoolId, Pools)]
-	end,
-	
-	{reply, ok, State#state{pools=Pools1}};
-
-handle_call({pid, PoolId1}, From, #state{pools=[]}=State) ->
-	F = fun({PoolId, Props}, State1) ->
-			Host = proplists:get_value(host, Props, "localhost"),
-			Port = proplists:get_value(port, Props, 27017),
-			Database = proplists:get_value(database, Props, "test"),
-			Size = proplists:get_value(size, Props, 1),
-			Req = {add_pool, PoolId, Host, Port, Database, Size},
-			{reply, ok, State2} = handle_call(Req, From, State1),
-			State2
-		end,
-	
-	case application:get_env(emongo, pools) of
-		undefined ->
-			{reply, {undefined, undefined}, State};
-		{ok, []} ->
-			{reply, {undefined, undefined}, State};
-		{ok, Pools} ->
-			NewState = lists:foldl(F, State, Pools),
-			handle_call({pid, PoolId1}, From, NewState)
-	end;
-handle_call({pid, PoolId}, _From, #state{pools=Pools}=State) ->
-	case lists:keytake(PoolId, 1, Pools) of
-		false ->
-			{reply, {undefined, undefined}, State};
-		{value, {PoolId, Pool}, Others} ->
-			N = Pool#pool.conn_pid,
-			Pid = emongo_server_sup:nth_child_pid(Pool#pool.id, N),
-			
-			if
-				N < Pool#pool.size -> N1 = N + 1;
-				true -> N1 = 1
-			end,
-			
-			Pool1 = Pool#pool{conn_pid=N1, req_id=(Pool#pool.req_id)+1},
-			Pools1 = [{PoolId, Pool1} | Others],
-			{reply, {Pid, Pool}, State#state{pools=Pools1}}
-	end;
-
->>>>>>> 283e3304
 handle_call(_, _From, State) -> {reply, {error, invalid_call}, State}.
 
 %%--------------------------------------------------------------------
@@ -398,18 +325,6 @@
 %%                                       {stop, Reason, State}
 %% Description: Handling all non call/cast messages
 %%--------------------------------------------------------------------
-<<<<<<< HEAD
-=======
-handle_info({'EXIT', _Pid, {PoolId, tcp_closed}}, #state{pools=Pools}=State) ->
-	case lists:keytake(PoolId, 1, Pools) of
-		false ->
-			{noreply, State};
-		{value, {PoolId, Pool}, Others} ->
-			Pool1 = do_open_connections(Pool),
-			{noreply, State#state{pools=[{PoolId, Pool1} | Others]}}
-	end;
-
->>>>>>> 283e3304
 handle_info(_Info, State) ->
     {noreply, State}.
 
@@ -433,23 +348,8 @@
 %%--------------------------------------------------------------------
 %%% Internal functions
 %%--------------------------------------------------------------------
-<<<<<<< HEAD
 get_pid_pool(PoolId) ->
     emongo_sup:worker_pid(PoolId, emongo_sup:pools()).
-=======
-
-do_open_connections(#pool{size=Size}=Pool) ->
-	% each connection is an emongo_server supervised by simple_one_for_one
-	% emongo_server_sup supervisor
-	F = fun(_) -> catch emongo_server_sup:start_child(Pool#pool.id) end,
-	
-	case Size - emongo_server_sup:child_count(Pool#pool.id) of
-		I when I < 1 -> ok;
-		I -> lists:foreach(F, lists:seq(1, I))
-	end,
-	
-	Pool.
->>>>>>> 283e3304
 
 dec2hex(Dec) ->
 	dec2hex(<<>>, Dec).
