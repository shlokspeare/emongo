--- conflicted
+++ resolved
@@ -1,9 +1,6 @@
 %% Copyright (c) 2009 Jacob Vorreuter <jacob.vorreuter@gmail.com>
-<<<<<<< HEAD
-=======
 %% Jacob Perkins <japerk@gmail.com>
 %% Belyaev Dmitry <rumata-estor@nm.ru>
->>>>>>> bf9d9f14
 %%
 %% Permission is hereby granted, free of charge, to any person
 %% obtaining a copy of this software and associated documentation
@@ -28,18 +25,6 @@
 -module(emongo).
 -behaviour(gen_server).
 
-<<<<<<< HEAD
--export([start_link/0, init/1, handle_call/3, handle_cast/2,
-         handle_info/2, terminate/2, code_change/3]).
-
--export([pools/0, oid/0, oid_generation_time/1, add_pool/5, remove_pool/1,
-         auth/3, find/2, find/3, find/4, find_all/2, find_all/3, find_all/4,
-         find_and_modify/5, insert_sync/3,
-         get_more/4, get_more/5, find_one/3, find_one/4, kill_cursors/2,
-         insert/3, update/4, update/5, update_sync/4, update_sync/5,
-         delete/2, delete/3, ensure_index/3, count/2, dec2hex/1,
-         hex2dec/1]).
-=======
 -export([pools/0, oid/0, add_pool/5, del_pool/1]).
 
 -export([fold_all/6,
@@ -63,7 +48,6 @@
 %% internal
 -export([start_link/0, init/1, handle_call/3, handle_cast/2,
          handle_info/2, terminate/2, code_change/3]).
->>>>>>> bf9d9f14
 
 -include("emongo.hrl").
 
@@ -78,15 +62,6 @@
 %% document() = [{term(), term()}]
 
 %%====================================================================
-%% Types
-%%====================================================================
-%% pool_id() = atom()
-%% collection() = string()
-%% response() = {response, header, response_flag, cursor_id, offset, limit, documents}
-%% documents() = [document()]
-%% document() = [{term(), term()}]
-
-%%====================================================================
 %% API
 %%====================================================================
 %%--------------------------------------------------------------------
@@ -94,78 +69,6 @@
 %% Description: Starts the server
 %%--------------------------------------------------------------------
 start_link() ->
-<<<<<<< HEAD
-	gen_server:start_link({local, ?MODULE}, ?MODULE, [], []).
-
-pools() ->
-	gen_server:call(?MODULE, pools, infinity).
-
-oid() ->
-	gen_server:call(?MODULE, oid, infinity).
-
-oid_generation_time({oid, Oid}) ->
-    oid_generation_time(Oid);
-oid_generation_time(Oid) when is_binary(Oid) andalso size(Oid) =:= 12 ->
-    <<UnixTime:32/signed, _/binary>> = Oid,
-    UnixTime.
-
-add_pool(PoolId, Host, Port, Database, Size) ->
-	gen_server:call(?MODULE, {add_pool, PoolId, Host, Port, Database, Size}, infinity).
-
-remove_pool(PoolId) ->
-    gen_server:call(?MODULE, {remove_pool, PoolId}).
-
-%%------------------------------------------------------------------------------
-%% authenticate
-%%------------------------------------------------------------------------------
-auth(PoolId, User, Pass) ->
-    % Authentication is a two step process. First be must run getnonce command to get
-    % nonce that we are going to use in step two. We need to authenticate also every
-    % connection.
-    Pools = pools(),
-    {Pool, _} = get_pool(PoolId, Pools),
-    PoolPids = queue:to_list(Pool#pool.conn_pids),
-
-    F = fun(Pid) ->
-        case getnonce(Pid, Pool) of
-            error ->
-                throw(getnonce);
-            Nonce ->
-                do_auth(Nonce, Pid, Pool, User, Pass)
-        end
-    end,
-    lists:foreach(F, PoolPids).
-
-do_auth(Nonce, Pid, Pool, User, Pass) ->
-    Hash = emongo:dec2hex(erlang:md5(User ++ ":mongo:" ++ Pass)),
-    Digest = emongo:dec2hex(erlang:md5(binary_to_list(Nonce) ++ User ++ Hash)),
-    Query = #emo_query{q=[{<<"authenticate">>, 1}, {<<"user">>, User}, {<<"nonce">>, Nonce}, {<<"key">>, Digest}], limit=1},
-    Packet = emongo_packet:do_query(Pool#pool.database, "$cmd", Pool#pool.req_id, Query),
-
-    Resp = emongo_conn:send_recv(Pid, Pool#pool.req_id, Packet, ?TIMEOUT),
-    case lists:nth(1, Resp#response.documents) of
-        [{<<"ok">>, 1.0}] ->
-            {ok, authenticated};
-        L ->
-            case lists:keyfind(<<"errmsg">>, 1, L) of
-                false ->
-                    throw(no_error_message);
-                {<<"errmsg">>, Error} ->
-                    throw(Error)
-            end
-    end.
-
-getnonce(Pid, Pool) ->
-    Query1 = #emo_query{q=[{<<"getnonce">>, 1}], limit=1},
-    Packet = emongo_packet:do_query(Pool#pool.database, "$cmd", Pool#pool.req_id, Query1),
-	Resp1 = emongo_conn:send_recv(Pid, Pool#pool.req_id, Packet, ?TIMEOUT),
-	case lists:keyfind(<<"nonce">>, 1, lists:nth(1, Resp1#response.documents)) of
-	    false ->
-	        error;
-	    {<<"nonce">>, Nonce} ->
-	        Nonce
-	end.
-=======
     gen_server:start_link({local, ?MODULE}, ?MODULE, [], []).
 
 pools() ->
@@ -180,50 +83,10 @@
 del_pool(PoolId) ->
     emongo_sup:stop_pool(PoolId).
 
->>>>>>> bf9d9f14
 
 %%------------------------------------------------------------------------------
 %% sequences of operations
 %%------------------------------------------------------------------------------
-<<<<<<< HEAD
-find(PoolId, Collection) ->
-	find(PoolId, Collection, [], [{timeout, ?TIMEOUT}]).
-
-find(PoolId, Collection, Selector) when ?IS_DOCUMENT(Selector) ->
-	find(PoolId, Collection, Selector, [{timeout, ?TIMEOUT}]);
-
-%% this function has been deprecated
-find(PoolId, Collection, Query) when is_record(Query, emo_query) ->
-	{Pid, Pool} = gen_server:call(?MODULE, {pid, PoolId}, infinity),
-	Packet = emongo_packet:do_query(Pool#pool.database, Collection, Pool#pool.req_id, Query),
-	emongo_conn:send_recv(Pid, Pool#pool.req_id, Packet, ?TIMEOUT).
-
-%% @spec find(PoolId, Collection, Selector, Options) -> Result
-%%		 PoolId = atom()
-%%		 Collection = string()
-%%		 Selector = document()
-%%		 Options = [Option]
-%%		 Option = {timeout, Timeout} | {limit, Limit} | {offset, Offset} | {orderby, Orderby} | {fields, Fields} | response_options
-%%		 Timeout = integer (timeout in milliseconds)
-%%		 Limit = integer
-%%		 Offset = integer
-%%		 Orderby = [{Key, Direction}]
-%%		 Key = string() | binary() | atom() | integer()
-%%		 Direction = asc | desc
-%%		 Fields = [Field]
-%%		 Field = string() | binary() | atom() | integer() = specifies a field to return in the result set
-%%		 response_options = return {response, header, response_flag, cursor_id, offset, limit, documents}
-%%		 Result = documents() | response()
-find(PoolId, Collection, Selector, Options) when ?IS_DOCUMENT(Selector), is_list(Options) ->
-	{Pid, Pool} = gen_server:call(?MODULE, {pid, PoolId}, infinity),
-	Query = create_query(Options, Selector),
-	Packet = emongo_packet:do_query(Pool#pool.database, Collection, Pool#pool.req_id, Query),
-	Resp = emongo_conn:send_recv(Pid, Pool#pool.req_id, Packet, proplists:get_value(timeout, Options, ?TIMEOUT)),
-	case lists:member(response_options, Options) of
-		true -> Resp;
-		false -> Resp#response.documents
-	end.
-=======
 
 sequence(_PoolId, []) ->
     ok;
@@ -271,43 +134,52 @@
 %%   Field = string() | binary() | atom() | integer() = specifies a field to return in the result set
 %%   response_options = return {response, header, response_flag, cursor_id, offset, limit, documents}
 %%   Result = documents() | response()
->>>>>>> bf9d9f14
 
 %%------------------------------------------------------------------------------
 %% find_all
 %%------------------------------------------------------------------------------
 find_all(PoolId, Collection) ->
-<<<<<<< HEAD
-	find_all(PoolId, Collection, [], [{timeout, ?TIMEOUT}]).
-
-find_all(PoolId, Collection, Selector) when ?IS_DOCUMENT(Selector) ->
-	find_all(PoolId, Collection, Selector, [{timeout, ?TIMEOUT}]).
-
-find_all(PoolId, Collection, Selector, Options) when ?IS_DOCUMENT(Selector), is_list(Options) ->
-	Resp = find(PoolId, Collection, Selector, [response_options|Options]),
-	find_all(PoolId, Collection, Selector, Options, Resp).
-
-find_all(_PoolId, _Collection, _Selector, Options, Resp) when is_record(Resp, response), Resp#response.cursor_id == 0 ->
-	case lists:member(response_options, Options) of
-		true -> Resp;
-		false -> Resp#response.documents
-	end;
-
-find_all(PoolId, Collection, Selector, Options, Resp) when is_record(Resp, response) ->
-	Resp1 = get_more(PoolId, Collection, Resp#response.cursor_id, proplists:get_value(timeout, Options, ?TIMEOUT)),
-	Documents = lists:append(Resp#response.documents, Resp1#response.documents),
-	find_all(PoolId, Collection, Selector, Options, Resp1#response{documents=Documents}).
-
-%%------------------------------------------------------------------------------
-%% find_one
-%%------------------------------------------------------------------------------
-find_one(PoolId, Collection, Selector) when ?IS_DOCUMENT(Selector) ->
-	find_one(PoolId, Collection, Selector, [{timeout, ?TIMEOUT}]).
-
-find_one(PoolId, Collection, Selector, Options) when ?IS_DOCUMENT(Selector), is_list(Options) ->
-	Options1 = [{limit, 1} | lists:delete(limit, Options)],
-	find(PoolId, Collection, Selector, Options1).
-
+    find_all(PoolId, Collection, [], []).
+
+find_all(PoolId, Collection, Selector) ->
+    find_all(PoolId, Collection, Selector, []).
+
+find_all(PoolId, Collection, Selector, Options) ->
+    sequence(PoolId, find_all_seq(Collection, Selector, Options)).
+
+
+find_all_seq(Collection, Selector, Options) ->
+    [Fun0,Fun1] = fold_all_seq(fun(I, A) -> [I | A] end, [], Collection, Selector, Options),
+    
+    [Fun0,
+     fun(Pid, Database, ReqId) ->
+             lists:reverse(Fun1(Pid, Database, ReqId))
+     end].
+
+%%------------------------------------------------------------------------------
+%% fold_all
+%%------------------------------------------------------------------------------
+fold_all(F, Value, PoolId, Collection, Selector, Options) ->
+    sequence(PoolId, fold_all_seq(F, Value, Collection, Selector, Options)).
+
+
+fold_all_seq(F, Value, Collection, Selector, Options) ->
+    Timeout = proplists:get_value(timeout, Options, ?TIMEOUT),
+    Query = create_query(Options, Selector),
+    [fun(_, _, _) -> ok end,
+     fun(Pid, Database, ReqId) ->
+             Packet = emongo_packet:do_query(Database, Collection, ReqId, Query),
+             Resp = emongo_server:send_recv(Pid, ReqId, Packet, Timeout),
+             
+             NewValue = fold_documents(F, Value, Resp),
+             case Query#emo_query.limit of
+                 0 ->
+                     fold_more(F, NewValue, Collection, Resp#response{documents=[]}, Timeout);
+                 _ ->
+                     kill_cursor(Resp#response.pool_id, Resp#response.cursor_id),
+                     NewValue
+             end
+     end].
 %%------------------------------------------------------------------------------
 %% find_and_modify
 %%------------------------------------------------------------------------------
@@ -329,67 +201,6 @@
         false -> Resp#response.documents
     end.
 
-=======
-    find_all(PoolId, Collection, [], []).
-
-find_all(PoolId, Collection, Selector) ->
-    find_all(PoolId, Collection, Selector, []).
-
-find_all(PoolId, Collection, Selector, Options) ->
-    sequence(PoolId, find_all_seq(Collection, Selector, Options)).
-
-
-find_all_seq(Collection, Selector, Options) ->
-    [Fun0,Fun1] = fold_all_seq(fun(I, A) -> [I | A] end, [], Collection, Selector, Options),
-    
-    [Fun0,
-     fun(Pid, Database, ReqId) ->
-             lists:reverse(Fun1(Pid, Database, ReqId))
-     end].
->>>>>>> bf9d9f14
-
-%%------------------------------------------------------------------------------
-%% fold_all
-%%------------------------------------------------------------------------------
-<<<<<<< HEAD
-get_more(PoolId, Collection, CursorID, Timeout) ->
-	get_more(PoolId, Collection, CursorID, 0, Timeout).
-
-get_more(PoolId, Collection, CursorID, NumToReturn, Timeout) ->
-	{Pid, Pool} = gen_server:call(?MODULE, {pid, PoolId}, infinity),
-	Packet = emongo_packet:get_more(Pool#pool.database, Collection, Pool#pool.req_id, NumToReturn, CursorID),
-	emongo_conn:send_recv(Pid, Pool#pool.req_id, Packet, Timeout).
-
-kill_cursors(PoolId, CursorID) when is_integer(CursorID) ->
-	kill_cursors(PoolId, [CursorID]);
-
-kill_cursors(PoolId, CursorIDs) when is_list(CursorIDs) ->
-	{Pid, Pool} = gen_server:call(?MODULE, {pid, PoolId}, infinity),
-	Packet = emongo_packet:kill_cursors(Pool#pool.req_id, CursorIDs),
-	emongo_conn:send(Pid, Pool#pool.req_id, Packet).
-=======
-fold_all(F, Value, PoolId, Collection, Selector, Options) ->
-    sequence(PoolId, fold_all_seq(F, Value, Collection, Selector, Options)).
-
-
-fold_all_seq(F, Value, Collection, Selector, Options) ->
-    Timeout = proplists:get_value(timeout, Options, ?TIMEOUT),
-    Query = create_query(Options, Selector),
-    [fun(_, _, _) -> ok end,
-     fun(Pid, Database, ReqId) ->
-             Packet = emongo_packet:do_query(Database, Collection, ReqId, Query),
-             Resp = emongo_server:send_recv(Pid, ReqId, Packet, Timeout),
-             
-             NewValue = fold_documents(F, Value, Resp),
-             case Query#emo_query.limit of
-                 0 ->
-                     fold_more(F, NewValue, Collection, Resp#response{documents=[]}, Timeout);
-                 _ ->
-                     kill_cursor(Resp#response.pool_id, Resp#response.cursor_id),
-                     NewValue
-             end
-     end].
-
 
 fold_more(_F, Value, _Collection, #response{cursor_id=0}, _Timeout) ->
     Value;
@@ -411,20 +222,10 @@
 find_one(PoolId, Collection, Selector, Options) ->
     Options1 = [{limit, 1} | lists:keydelete(limit, 1, Options)],
     find_all(PoolId, Collection, Selector, Options1).
->>>>>>> bf9d9f14
 
 %%------------------------------------------------------------------------------
 %% insert
 %%------------------------------------------------------------------------------
-<<<<<<< HEAD
-insert(PoolId, Collection, Document) when ?IS_DOCUMENT(Document) ->
-	insert(PoolId, Collection, [Document]);
-
-insert(PoolId, Collection, Documents) when ?IS_LIST_OF_DOCUMENTS(Documents) ->
-	{Pid, Pool} = gen_server:call(?MODULE, {pid, PoolId}, infinity),
-	Packet = emongo_packet:insert(Pool#pool.database, Collection, Pool#pool.req_id, Documents),
-	emongo_conn:send(Pid, Pool#pool.req_id, Packet).
-=======
 insert(PoolId, Collection, Documents) ->
     sequence(PoolId, insert_seq(Collection, Documents, no_response())).
 
@@ -439,37 +240,10 @@
 
 insert_sync(PoolId, Collection, Documents) ->
     sequence(PoolId, insert_seq(Collection, Documents, synchronous())).
->>>>>>> bf9d9f14
-
-%%------------------------------------------------------------------------------
-%% insert_sync that runs db.$cmd.findOne({getlasterror: 1});
-%%------------------------------------------------------------------------------
-insert_sync(PoolId, Collection, Document) when ?IS_DOCUMENT(Document) ->
-	insert_sync(PoolId, Collection, [Document]);
-
-insert_sync(PoolId, Collection, Documents) when ?IS_LIST_OF_DOCUMENTS(Documents) ->
-	{Pid, Pool} = gen_server:call(?MODULE, {pid, PoolId}, infinity),
-	Packet1 = emongo_packet:insert(Pool#pool.database, Collection, Pool#pool.req_id, Documents),
-	Query1 = #emo_query{q=[{<<"getlasterror">>, 1}], limit=1},
-    Packet2 = emongo_packet:do_query(Pool#pool.database, "$cmd", Pool#pool.req_id, Query1),
-    Resp = emongo_conn:send_sync(Pid, Pool#pool.req_id, Packet1, Packet2, ?TIMEOUT),
-    case lists:keysearch(<<"code">>, 1, lists:nth(1, Resp#response.documents)) of
-        false -> ok;
-        {value, {_, ErrCode}} -> {error, ErrCode}
-    end.
 
 %%------------------------------------------------------------------------------
 %% update
 %%------------------------------------------------------------------------------
-<<<<<<< HEAD
-update(PoolId, Collection, Selector, Document) when ?IS_DOCUMENT(Selector), ?IS_DOCUMENT(Document) ->
-	update(PoolId, Collection, Selector, Document, false).
-
-update(PoolId, Collection, Selector, Document, Upsert) when ?IS_DOCUMENT(Selector), ?IS_DOCUMENT(Document) ->
-	{Pid, Pool} = gen_server:call(?MODULE, {pid, PoolId}, infinity),
-	Packet = emongo_packet:update(Pool#pool.database, Collection, Pool#pool.req_id, Upsert, Selector, Document),
-	emongo_conn:send(Pid, Pool#pool.req_id, Packet).
-=======
 update(PoolId, Collection, Selector, Document) ->
     update(PoolId, Collection, Selector, Document, false).
 
@@ -486,49 +260,11 @@
 
 update_sync(PoolId, Collection, Selector, Document, Upsert) ->
     sequence(PoolId, update_seq(Collection, Selector, Document, Upsert, synchronous())).
->>>>>>> bf9d9f14
-
-%%------------------------------------------------------------------------------
-%% update_sync that runs db.$cmd.findOne({getlasterror: 1});
-%%------------------------------------------------------------------------------
-update_sync(PoolId, Collection, Selector, Document) when ?IS_DOCUMENT(Selector), ?IS_DOCUMENT(Document) ->
-	update_sync(PoolId, Collection, Selector, Document, false).
-
-update_sync(PoolId, Collection, Selector, Document, Upsert) when ?IS_DOCUMENT(Selector), ?IS_DOCUMENT(Document) ->
-	{Pid, Pool} = gen_server:call(?MODULE, {pid, PoolId}, infinity),
-	Packet1 = emongo_packet:update(Pool#pool.database, Collection, Pool#pool.req_id, Upsert, Selector, Document),
-	Query1 = #emo_query{q=[{<<"getlasterror">>, 1}], limit=1},
-    Packet2 = emongo_packet:do_query(Pool#pool.database, "$cmd", Pool#pool.req_id, Query1),
-    Resp = emongo_conn:send_sync(Pid, Pool#pool.req_id, Packet1, Packet2, ?TIMEOUT),
-    case lists:keysearch(<<"updatedExisting">>, 1, lists:nth(1, Resp#response.documents)) of
-        false ->
-            undefined;
-        {value, {<<"updatedExisting">>, true}} ->
-            ok;
-        {value, {<<"updatedExisting">>, false}} ->
-            {error, not_updated}
-    end.
 
 %%------------------------------------------------------------------------------
 %% delete
 %%------------------------------------------------------------------------------
 delete(PoolId, Collection) ->
-<<<<<<< HEAD
-	delete(PoolId, Collection, []).
-
-delete(PoolId, Collection, Selector) ->
-	{Pid, Pool} = gen_server:call(?MODULE, {pid, PoolId}, infinity),
-	Packet = emongo_packet:delete(Pool#pool.database, Collection, Pool#pool.req_id, transform_selector(Selector)),
-	emongo_conn:send(Pid, Pool#pool.req_id, Packet).
-
-%%------------------------------------------------------------------------------
-%% ensure index
-%%------------------------------------------------------------------------------
-ensure_index(PoolId, Collection, Keys) when ?IS_DOCUMENT(Keys)->
-	{Pid, Pool} = gen_server:call(?MODULE, {pid, PoolId}, infinity),
-	Packet = emongo_packet:ensure_index(Pool#pool.database, Collection, Pool#pool.req_id, Keys),
-	emongo_conn:send(Pid, Pool#pool.req_id, Packet).
-=======
     delete(PoolId, Collection, []).
 
 delete(PoolId, Collection, Selector) ->
@@ -540,7 +276,6 @@
              Packet = emongo_packet:delete(Database, Collection, ReqId, transform_selector(Selector)),
              emongo_server:send(Pid, Packet)
      end | Next].
->>>>>>> bf9d9f14
 
 
 delete_sync(PoolId, Collection, Selector) ->
@@ -614,69 +349,12 @@
 %%                                      {stop, Reason, State}
 %% Description: Handling call messages
 %%--------------------------------------------------------------------
-<<<<<<< HEAD
-handle_call(pools, _From, State) ->
-	{reply, State#state.pools, State};
-
-handle_call(oid, _From, State) ->
-    {MegaSecs, Secs, _} = now(),
-    UnixTime = MegaSecs * 1000000 + Secs,
-	<<_:20/binary,PID:2/binary,_/binary>> = term_to_binary(self()),
-	Index = State#state.oid_index rem 16#ffffff,
-	{reply, <<UnixTime:32/signed, (State#state.hashed_hostn)/binary, PID/binary, Index:24>>, State#state{oid_index = State#state.oid_index + 1}};
-
-handle_call({add_pool, PoolId, Host, Port, Database, Size}, _From, #state{pools=Pools}=State) ->
-	{Result, Pools1} =
-		case proplists:is_defined(PoolId, Pools) of
-			true ->
-                Pool = proplists:get_value(PoolId, Pools),
-                Pool1 = do_open_connections(Pool),
-                {ok, [{PoolId, Pool1}|proplists:delete(PoolId, Pools)]};
-			false ->
-				Pool = #pool{
-					id=PoolId,
-					host=Host,
-					port=Port,
-					database=Database,
-					size=Size
-				},
-				Pool1 = do_open_connections(Pool),
-				{ok, [{PoolId, Pool1}|Pools]}
-		end,
-	{reply, Result, State#state{pools=Pools1}};
-
-handle_call({remove_pool, PoolId}, _From, #state{pools=Pools}=State) ->
-    {Result, Pools1} =
-        case proplists:is_defined(PoolId, Pools) of
-            true ->
-                {ok, lists:keydelete(PoolId, 1, Pools)};
-            false ->
-                {not_found, Pools}
-        end,
-    {reply, Result, State#state{pools=Pools1}};
-
-handle_call({pid, PoolId}, _From, #state{pools=Pools}=State) ->
-	case get_pool(PoolId, Pools) of
-		undefined ->
-			{reply, {undefined, undefined}, State};
-		{Pool, Others} ->
-			case queue:out(Pool#pool.conn_pids) of
-				{{value, Pid}, Q2} ->
-					Pool1 = Pool#pool{conn_pids = queue:in(Pid, Q2), req_id = ((Pool#pool.req_id)+1)},
-					Pools1 = [{PoolId, Pool1}|Others],
-					{reply, {Pid, Pool}, State#state{pools=Pools1}};
-				{empty, _} ->
-					{reply, {undefined, Pool}, State}
-			end
-	end;
-=======
 handle_call(oid, _From, State) ->
     {Total_Wallclock_Time, _} = erlang:statistics(wall_clock),
     Front = Total_Wallclock_Time rem 16#ffffffff,
     <<_:20/binary,PID:2/binary,_/binary>> = term_to_binary(self()),
     Index = State#state.oid_index rem 16#ffffff,
     {reply, <<Front:32, (State#state.hashed_hostn)/binary, PID/binary, Index:24>>, State#state{oid_index = State#state.oid_index + 1}};
->>>>>>> bf9d9f14
 
 handle_call(_, _From, State) -> {reply, {error, invalid_call}, State}.
 
@@ -695,29 +373,6 @@
 %%                                       {stop, Reason, State}
 %% Description: Handling all non call/cast messages
 %%--------------------------------------------------------------------
-<<<<<<< HEAD
-handle_info({'EXIT', Pid, {PoolId, tcp_closed}}, #state{pools=Pools}=State) ->
-    io:format("EXIT ~p, {~p, tcp_closed}~n", [Pid, PoolId]),
-    State1 =
-        case get_pool(PoolId, Pools) of
-            undefined ->
-                State;
-            {Pool, Others} ->
-                Pids1 = queue:filter(fun(Item) -> Item =/= Pid end,
-                                     Pool#pool.conn_pids),
-                Pool1 = Pool#pool{conn_pids = Pids1},
-                case do_open_connections(Pool1) of
-                    {error, _Reason} ->
-                        Pools1 = Others;
-                    Pool2 ->
-                        Pools1 = [{PoolId, Pool2}|Others]
-                end,
-                State#state{pools=Pools1}
-        end,
-    {noreply, State1};
-
-=======
->>>>>>> bf9d9f14
 handle_info(_Info, State) ->
     {noreply, State}.
 
@@ -741,171 +396,6 @@
 %%--------------------------------------------------------------------
 %%% Internal functions
 %%--------------------------------------------------------------------
-<<<<<<< HEAD
-initialize_pools() ->
-	case application:get_env(emongo, pools) of
-		undefined ->
-			[];
-		{ok, Pools} ->
-			[begin
-				Pool = #pool{
-					id = PoolId,
-					size = proplists:get_value(size, Props, 1),
-					host = proplists:get_value(host, Props, "localhost"),
-					port = proplists:get_value(port, Props, 27017),
-					database = proplists:get_value(database, Props, "test")
-				},
-				{PoolId, do_open_connections(Pool)}
-			 end || {PoolId, Props} <- Pools]
-	end.
-
-do_open_connections(#pool{conn_pids=Pids, size=Size}=Pool) ->
-	case queue:len(Pids) < Size of
-		true ->
-            case emongo_conn:start_link(Pool#pool.id, Pool#pool.host, Pool#pool.port) of
-                {error, Reason} ->
-                    {error, Reason};
-                Pid ->
-                    do_open_connections(Pool#pool{conn_pids = queue:in(Pid, Pids)})
-            end;
-		false ->
-			Pool
-	end.
-
-get_pool(PoolId, Pools) ->
-	get_pool(PoolId, Pools, []).
-
-get_pool(_, [], _) ->
-	undefined;
-
-get_pool(PoolId, [{PoolId, Pool}|Tail], Others) ->
-	{Pool, lists:append(Tail, Others)};
-
-get_pool(PoolId, [Pool|Tail], Others) ->
-	get_pool(PoolId, Tail, [Pool|Others]).
-
-dec2hex(Dec) ->
-	dec2hex(<<>>, Dec).
-
-dec2hex(N, <<I:8,Rem/binary>>) ->
-	dec2hex(<<N/binary, (hex0((I band 16#f0) bsr 4)):8, (hex0((I band 16#0f))):8>>, Rem);
-dec2hex(N,<<>>) ->
-	N.
-
-hex2dec(Hex) when is_list(Hex) ->
-	hex2dec(list_to_binary(Hex));
-
-hex2dec(Hex) ->
-	hex2dec(<<>>, Hex).
-
-hex2dec(N,<<A:8,B:8,Rem/binary>>) ->
-	hex2dec(<<N/binary, ((dec0(A) bsl 4) + dec0(B)):8>>, Rem);
-hex2dec(N,<<>>) ->
-	N.
-
-create_query(Options, Selector) ->
-	Selector1 = transform_selector(Selector),
-	create_query(Options, #emo_query{}, Selector1, []).
-
-create_query([], QueryRec, QueryDoc, []) ->
-	QueryRec#emo_query{q=QueryDoc};
-
-create_query([], QueryRec, [], OptDoc) ->
-	QueryRec#emo_query{q=OptDoc};
-
-create_query([], QueryRec, QueryDoc, OptDoc) ->
-	QueryRec#emo_query{q=(OptDoc ++ [{<<"query">>, QueryDoc}])};
-
-create_query([{limit, Limit}|Options], QueryRec, QueryDoc, OptDoc) ->
-	QueryRec1 = QueryRec#emo_query{limit=Limit},
-	create_query(Options, QueryRec1, QueryDoc, OptDoc);
-
-create_query([{offset, Offset}|Options], QueryRec, QueryDoc, OptDoc) ->
-	QueryRec1 = QueryRec#emo_query{offset=Offset},
-	create_query(Options, QueryRec1, QueryDoc, OptDoc);
-
-create_query([{orderby, Orderby}|Options], QueryRec, QueryDoc, OptDoc) ->
-	Orderby1 = [{Key, case Dir of desc -> -1; _ -> 1 end}|| {Key, Dir} <- Orderby],
-	OptDoc1 = [{<<"orderby">>, Orderby1}|OptDoc],
-	create_query(Options, QueryRec, QueryDoc, OptDoc1);
-
-create_query([{fields, Fields}|Options], QueryRec, QueryDoc, OptDoc) ->
-	QueryRec1 = QueryRec#emo_query{field_selector=[{Field, 1} || Field <- Fields]},
-	create_query(Options, QueryRec1, QueryDoc, OptDoc);
-
-create_query([_|Options], QueryRec, QueryDoc, OptDoc) ->
-	create_query(Options, QueryRec, QueryDoc, OptDoc).
-
-
-fam_options([], OptDoc) -> OptDoc;
-fam_options([{sort, _}=Opt | Options], OptDoc) ->
-    fam_options(Options, [opt(Opt) | OptDoc]);
-fam_options([{remove, _}=Opt | Options], OptDoc) ->
-    fam_options(Options, [opt(Opt) | OptDoc]);
-fam_options([{update, _} | Options], OptDoc) ->
-    fam_options(Options, OptDoc); % update is a param to find_and_modify/5
-fam_options([{new, _}=Opt | Options], OptDoc) ->
-    fam_options(Options, [opt(Opt) | OptDoc]);
-fam_options([{fields, _}=Opt | Options], OptDoc) ->
-    fam_options(Options, [opt(Opt) | OptDoc]);
-fam_options([{upsert, _}=Opt | Options], OptDoc) ->
-    fam_options(Options, [opt(Opt) | OptDoc]);
-fam_options([_ | Options], OptDoc) ->
-    fam_options(Options, OptDoc).
-
-opt({Atom, Val}) when is_atom(Atom) ->
-    {list_to_binary(atom_to_list(Atom)), Val}.
-
-transform_selector(Selector) ->
-	transform_selector(Selector, []).
-
-transform_selector([], Acc) ->
-	lists:reverse(Acc);
-
-transform_selector([{where, Val}|Tail], Acc) when is_list(Val) ->
-	transform_selector(Tail, [{<<"$where">>, Val}|Acc]);
-
-transform_selector([{Key, [{_,_}|_]=Vals}|Tail], Acc) ->
-	Vals1 =
-		[case Operator of
-			O when O == '>'; O == gt ->
-				{<<"$gt">>, Val};
-			O when O == '<'; O == lt ->
-				{<<"$lt">>, Val};
-			O when O == '>='; O == gte ->
-				{<<"$gte">>, Val};
-			O when O == '=<'; O == lte ->
-				{<<"$lte">>, Val};
-			O when O == '=/='; O == '/='; O == ne ->
-				{<<"$ne">>, Val};
-			in when is_list(Val) ->
-				{<<"$in">>, {array, Val}};
-			nin when is_list(Val) ->
-				{<<"$nin">>, {array, Val}};
-			mod when is_list(Val), length(Val) == 2 ->
-				{<<"$mod">>, {array, Val}};
-			all when is_list(Val) ->
-				{<<"$all">>, {array, Val}};
-			size when is_integer(Val) ->
-				{<<"$size">>, Val};
-			exists when is_boolean(Val) ->
-				{<<"$exists">>, Val};
-			_ ->
-				{Operator, Val}
-		 end || {Operator, Val} <- Vals],
-	transform_selector(Tail, [{Key, Vals1}|Acc]);
-
-transform_selector([Other|Tail], Acc) ->
-	transform_selector(Tail, [Other|Acc]).
-
-dec0($a) ->	10;
-dec0($b) ->	11;
-dec0($c) ->	12;
-dec0($d) ->	13;
-dec0($e) ->	14;
-dec0($f) ->	15;
-dec0(X) ->	X - $0.
-=======
 get_pid_pool(PoolId, RequestCount) ->
     case emongo_sup:worker_pid(PoolId, emongo_sup:pools(), RequestCount) of
         undefined -> throw(emongo_busy);
@@ -1035,7 +525,6 @@
 dec0($e) -> 14;
 dec0($f) -> 15;
 dec0(X) -> X - $0.
->>>>>>> bf9d9f14
 
 hex0(10) -> $a;
 hex0(11) -> $b;
