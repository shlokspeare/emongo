% Copyright (c) 2009 Jacob Vorreuter <jacob.vorreuter@gmail.com>
%
% Permission is hereby granted, free of charge, to any person
% obtaining a copy of this software and associated documentation
% files (the "Software"), to deal in the Software without
% restriction, including without limitation the rights to use,
% copy, modify, merge, publish, distribute, sublicense, and/or sell
% copies of the Software, and to permit persons to whom the
% Software is furnished to do so, subject to the following
% conditions:
%
% The above copyright notice and this permission notice shall be
% included in all copies or substantial portions of the Software.
%
% THE SOFTWARE IS PROVIDED "AS IS", WITHOUT WARRANTY OF ANY KIND,
% EXPRESS OR IMPLIED, INCLUDING BUT NOT LIMITED TO THE WARRANTIES
% OF MERCHANTABILITY, FITNESS FOR A PARTICULAR PURPOSE AND
% NONINFRINGEMENT. IN NO EVENT SHALL THE AUTHORS OR COPYRIGHT
% HOLDERS BE LIABLE FOR ANY CLAIM, DAMAGES OR OTHER LIABILITY,
% WHETHER IN AN ACTION OF CONTRACT, TORT OR OTHERWISE, ARISING
% FROM, OUT OF OR IN CONNECTION WITH THE SOFTWARE OR THE USE OR
% OTHER DEALINGS IN THE SOFTWARE.
-module(emongo).
-behaviour(gen_server).

-export([start_link/0, init/1, handle_call/3, handle_cast/2,
         handle_info/2, terminate/2, code_change/3]).
<<<<<<< HEAD
-export([oid/0, oid_generation_time/1,
         pools/0, add_pool/5, add_pool/7, add_pool/9, remove_pool/1, queue_lengths/0,
         register_collections_to_databases/2,
         find/4, find_all/2, find_all/3, find_all/4, get_more/4, get_more/5, find_one/3, find_one/4, kill_cursors/2,
         insert/3, insert_sync/3, insert_sync/4,
         update/4, update/5, update_all/4, update_sync/4, update_sync/5, update_sync/6, update_all_sync/4,
         update_all_sync/5,
         delete/2, delete/3, delete_sync/2, delete_sync/3, delete_sync/4,
         ensure_index/4,
         count/2,
         aggregate/3, aggregate/4,
         count/3, count/4,
         find_and_modify/4, find_and_modify/5,
         total_db_time_usec/0, db_timing/0, clear_timing/0,
         dec2hex/1, hex2dec/1,
         utf8_encode/1]).

-include("emongo.hrl").

-define(TIMING_KEY, emongo_timing).
-define(MAX_TIMES,  10).
-define(COLL_DB_MAP_ETS, emongo_coll_db_map).

=======

-export([pools/0, oid/0, oid_generation_time/1, add_pool/5, add_pool/7,
         remove_pool/1, find/4, find_all/2, find_all/3, find_all/4,
         get_more/4, get_more/5, find_one/3, find_one/4, kill_cursors/2,
         insert/3, insert_sync/3, insert_sync/4, update/4, update/5,
         update_all/4, update_sync/4, update_sync/5, update_sync/6,
         update_all_sync/4, update_all_sync/5, delete/2, delete/3,
         delete_sync/2, delete_sync/3, delete_sync/4, ensure_index/4, count/2,
         aggregate/3, aggregate/4, get_collections/1, get_collections/2,
         count/3, count/4, find_and_modify/4, find_and_modify/5, dec2hex/1,
         hex2dec/1, utf8_encode/1, drop_collection/2, drop_collection/3,
         drop_database/1, drop_database/2]).

-include("emongo.hrl").
-include_lib("eunit/include/eunit.hrl").
>>>>>>> 02a3de6d
-record(state, {pools, oid_index, hashed_hostn}).

%====================================================================
% Types
%====================================================================
% pool_id() = atom()
% collection() = string()
% response() = {response, header, response_flag, cursor_id, offset, limit,
%               documents}
% documents() = [document()]
% document() = [{term(), term()}]

%====================================================================
% API
%====================================================================
%--------------------------------------------------------------------
% Function: start_link() -> {ok,Pid} | ignore | {error,Error}
% Description: Starts the server
%--------------------------------------------------------------------
start_link() ->
  gen_server:start_link({local, ?MODULE}, ?MODULE, [], []).

pools() ->
  gen_server:call(?MODULE, pools, infinity).

oid() ->
  gen_server:call(?MODULE, oid, infinity).

oid_generation_time({oid, Oid}) ->
  oid_generation_time(Oid);
oid_generation_time(Oid) when is_binary(Oid) andalso size(Oid) =:= 12 ->
  <<UnixTime:32/signed, _/binary>> = Oid,
  UnixTime.

add_pool(PoolId, Host, Port, DefaultDatabase, Size) ->
  gen_server:call(?MODULE, {add_pool, #pool{id       = PoolId,
                                            host     = Host,
                                            port     = Port,
                                            database = DefaultDatabase,
                                            size     = Size}}, infinity).

add_pool(PoolId, Host, Port, DefaultDatabase, Size, UserIn, PassIn) ->
  User = to_binary(UserIn),
  Pass = to_binary(PassIn),
  gen_server:call(?MODULE, {add_pool, #pool{id        = PoolId,
                                            host      = Host,
                                            port      = Port,
                                            database  = DefaultDatabase,
                                            size      = Size,
                                            user      = User,
                                            pass_hash = pass_hash(User, Pass)}}, infinity).

add_pool(PoolId, Host, Port, DefaultDatabase, Size, UserIn, PassIn, MaxPipelineDepth, SocketOptions) ->
  User = to_binary(UserIn),
  Pass = to_binary(PassIn),
  gen_server:call(?MODULE, {add_pool, #pool{id                 = PoolId,
                                            host               = Host,
                                            port               = Port,
                                            database           = DefaultDatabase,
                                            size               = Size,
                                            user               = User,
                                            pass_hash          = pass_hash(User, Pass),
                                            max_pipeline_depth = MaxPipelineDepth,
                                            socket_options     = SocketOptions}}, infinity).

remove_pool(PoolId) ->
  gen_server:call(?MODULE, {remove_pool, PoolId}).

queue_lengths() ->
  lists:map(fun({PoolId, #pool{conns = Queue}}) ->
    Conns = queue:to_list(Queue),
    QueueLens = [emongo_conn:queue_lengths(Conn) || Conn <- Conns],
    {PoolId, lists:sum(QueueLens)}
  end, pools()).

% The default database is passed in when a pool is created.  However, if you want to use that same pool to talk to other
% databases, you can override the default database on a per-collection basis.  To do that, call this function.
% Input is in the format [{Collection, Database}].
register_collections_to_databases(PoolId, CollDbMap) ->
  ets:insert(?COLL_DB_MAP_ETS, [{{PoolId, to_binary(Collection)}, Database} || {Collection, Database} <- CollDbMap]),
  gen_server:call(?MODULE, {authorize_new_dbs, PoolId}).

%------------------------------------------------------------------------------
% find
%------------------------------------------------------------------------------
% @spec find(PoolId, Collection, Selector, Options) -> Result
%     PoolId = atom()
%     Collection = string()
%     Selector = document()
%     Options = [Option]
%     Option = {timeout, Timeout} | {limit, Limit} | {offset, Offset} |
%              {orderby, Orderby} | {fields, Fields} | response_options
%     Timeout = integer (timeout in milliseconds)
%     Limit = integer
%     Offset = integer
%     Orderby = [{Key, Direction}]
%     Key = string() | binary() | atom() | integer()
%     Direction = asc | desc
%     Fields = [Field]
%     Field = string() | binary() | atom() | integer() = specifies a field to
%             return in the result set
%     response_options = return {response, header, response_flag, cursor_id,
%                                offset, limit, documents}
%     Result = documents() | response()
find(PoolId, Collection, Selector, OptionsIn) when ?IS_DOCUMENT(Selector),
                                                   is_list(OptionsIn) ->
  {Conn, Pool} = gen_server:call(?MODULE, {conn, PoolId}, infinity),
  Options = set_slave_ok(OptionsIn),
  Query = create_query(Options, Selector),
  Packet = emongo_packet:do_query(get_database(Pool, Collection), Collection,
                                  Pool#pool.req_id, Query),
  Resp = send_recv_command(find, Collection, Selector, Options, Conn, Pool#pool.req_id, Packet,
                           proplists:get_value(timeout, Options, ?TIMEOUT)),
  case lists:member(response_options, Options) of
    true -> Resp;
    false -> Resp#response.documents
  end.

%------------------------------------------------------------------------------
% find_all
%------------------------------------------------------------------------------
find_all(PoolId, Collection) ->
  find_all(PoolId, Collection, [], [{timeout, ?TIMEOUT}]).

find_all(PoolId, Collection, Selector) when ?IS_DOCUMENT(Selector) ->
  find_all(PoolId, Collection, Selector, [{timeout, ?TIMEOUT}]).

find_all(PoolId, Collection, Selector, Options) when ?IS_DOCUMENT(Selector),
                                                     is_list(Options) ->
  Resp = find(PoolId, Collection, Selector, [response_options|Options]),
  find_all(PoolId, Collection, Selector, Options, Resp).

find_all(_PoolId, _Collection, _Selector, Options, Resp)
    when is_record(Resp, response), Resp#response.cursor_id == 0 ->
  case lists:member(response_options, Options) of
    true -> Resp;
    false -> Resp#response.documents
  end;

find_all(PoolId, Collection, Selector, Options, Resp)
    when is_record(Resp, response) ->
  Resp1 = get_more(PoolId, Collection, Resp#response.cursor_id, proplists:get_value(timeout, Options, ?TIMEOUT)),
  Documents = lists:append(Resp#response.documents, Resp1#response.documents),
  find_all(PoolId, Collection, Selector, Options, Resp1#response{documents=Documents}).

%------------------------------------------------------------------------------
% find_one
%------------------------------------------------------------------------------
find_one(PoolId, Collection, Selector) when ?IS_DOCUMENT(Selector) ->
  find_one(PoolId, Collection, Selector, [{timeout, ?TIMEOUT}]).

find_one(PoolId, Collection, Selector, Options) when ?IS_DOCUMENT(Selector),
                                                     is_list(Options) ->
  Options1 = [{limit, 1} | lists:keydelete(limit, 1, Options)],
  find(PoolId, Collection, Selector, Options1).

%------------------------------------------------------------------------------
% get_more
%------------------------------------------------------------------------------
get_more(PoolId, Collection, CursorID, Timeout) ->
  get_more(PoolId, Collection, CursorID, 0, Timeout).

get_more(PoolId, Collection, CursorID, NumToReturn, Timeout) ->
  {Conn, Pool} = gen_server:call(?MODULE, {conn, PoolId}, infinity),
  Packet = emongo_packet:get_more(get_database(Pool, Collection), Collection,
                                  Pool#pool.req_id, NumToReturn, CursorID),
  send_recv_command(get_more, Collection, CursorID,
                    {num_to_return, NumToReturn}, Conn, Pool#pool.req_id, Packet,
                    Timeout).

%------------------------------------------------------------------------------
% kill_cursors
%------------------------------------------------------------------------------
kill_cursors(PoolId, CursorID) when is_integer(CursorID) ->
  kill_cursors(PoolId, [CursorID]);

kill_cursors(PoolId, CursorIDs) when is_list(CursorIDs) ->
  {Conn, Pool} = gen_server:call(?MODULE, {conn, PoolId}, infinity),
  Packet = emongo_packet:kill_cursors(Pool#pool.req_id, CursorIDs),
  send_command(kill_cursors, undefined, CursorIDs, undefined, Conn,
               Pool#pool.req_id, Packet).

%------------------------------------------------------------------------------
% insert
%------------------------------------------------------------------------------
insert(PoolId, Collection, Document) when ?IS_DOCUMENT(Document) ->
  insert(PoolId, Collection, [Document]);

insert(PoolId, Collection, Documents) when ?IS_LIST_OF_DOCUMENTS(Documents) ->
  {Conn, Pool} = gen_server:call(?MODULE, {conn, PoolId}, infinity),
  Packet = emongo_packet:insert(get_database(Pool, Collection), Collection,
                                Pool#pool.req_id, Documents),
  send_command(insert, Collection, undefined, undefined, Conn, Pool#pool.req_id,
               Packet).

%------------------------------------------------------------------------------
% insert_sync that runs db.$cmd.findOne({getlasterror: 1});
%------------------------------------------------------------------------------
insert_sync(PoolId, Collection, Documents) ->
  insert_sync(PoolId, Collection, Documents, []).

insert_sync(PoolId, Collection, DocumentsIn, Options) ->
  Documents = if
    ?IS_LIST_OF_DOCUMENTS(DocumentsIn) -> DocumentsIn;
    ?IS_DOCUMENT(DocumentsIn)      -> [DocumentsIn]
  end,

  {Conn, Pool} = gen_server:call(?MODULE, {conn, PoolId, 2}, infinity),
  Packet1 = emongo_packet:insert(get_database(Pool, Collection), Collection,
                                 Pool#pool.req_id, Documents),
  sync_command(insert_sync, Collection, undefined, Options, {Conn, Pool},
               Packet1).

%------------------------------------------------------------------------------
% update
%------------------------------------------------------------------------------
update(PoolId, Collection, Selector, Document) when ?IS_DOCUMENT(Selector),
                                                    ?IS_DOCUMENT(Document) ->
  update(PoolId, Collection, Selector, Document, false).

update(PoolId, Collection, Selector, Document, Upsert)
    when ?IS_DOCUMENT(Selector), ?IS_DOCUMENT(Document) ->
  {Conn, Pool} = gen_server:call(?MODULE, {conn, PoolId}, infinity),
  Packet = emongo_packet:update(get_database(Pool, Collection), Collection,
                                Pool#pool.req_id, Upsert, false, Selector,
                                Document),
  send_command(update, Collection, Selector, {upsert, Upsert}, Conn,
               Pool#pool.req_id, Packet).

%------------------------------------------------------------------------------
% update_all
%------------------------------------------------------------------------------
update_all(PoolId, Collection, Selector, Document)
    when ?IS_DOCUMENT(Selector), ?IS_DOCUMENT(Document) ->
  {Conn, Pool} = gen_server:call(?MODULE, {conn, PoolId}, infinity),
  Packet = emongo_packet:update(get_database(Pool, Collection), Collection,
                                Pool#pool.req_id, false, true, Selector,
                                Document),
  send_command(update_all, Collection, Selector, undefined, Conn,
               Pool#pool.req_id, Packet).

%------------------------------------------------------------------------------
% update_sync that runs db.$cmd.findOne({getlasterror: 1});
% If no documents match the input Selector, {emongo_no_match_found, DbResponse}
% will be returned.
%------------------------------------------------------------------------------
update_sync(PoolId, Collection, Selector, Document)
    when ?IS_DOCUMENT(Selector), ?IS_DOCUMENT(Document) ->
  update_sync(PoolId, Collection, Selector, Document, false).

update_sync(PoolId, Collection, Selector, Document, Upsert)
    when ?IS_DOCUMENT(Selector), ?IS_DOCUMENT(Document) ->
  update_sync(PoolId, Collection, Selector, Document, Upsert, []).

update_sync(PoolId, Collection, Selector, Document, Upsert, Options)
    when ?IS_DOCUMENT(Selector), ?IS_DOCUMENT(Document) ->
  {Conn, Pool} = gen_server:call(?MODULE, {conn, PoolId, 2}, infinity),
  Packet1 = emongo_packet:update(get_database(Pool, Collection), Collection,
                                 Pool#pool.req_id, Upsert, false, Selector,
                                 Document),
  Options1 = case Upsert of
    true -> Options;
    _    -> [check_match_found | Options]
  end,
  sync_command(update_sync, Collection, Selector, Options1, {Conn, Pool},
               Packet1).

%------------------------------------------------------------------------------
% update_all_sync that runs db.$cmd.findOne({getlasterror: 1});
%------------------------------------------------------------------------------
update_all_sync(PoolId, Collection, Selector, Document)
    when ?IS_DOCUMENT(Selector), ?IS_DOCUMENT(Document) ->
  update_all_sync(PoolId, Collection, Selector, Document, []).

update_all_sync(PoolId, Collection, Selector, Document, Options)
    when ?IS_DOCUMENT(Selector), ?IS_DOCUMENT(Document) ->
  {Conn, Pool} = gen_server:call(?MODULE, {conn, PoolId, 2}, infinity),
  Packet1 = emongo_packet:update(get_database(Pool, Collection), Collection,
                                 Pool#pool.req_id, false, true, Selector,
                                 Document),
  % We could check <<"n">> as the update_sync(...) functions do, but
  % update_all_sync(...) isn't targeting a specific number of documents, so 0
  % updates is legitimate.
  sync_command(update_all_sync, Collection, Selector, Options, {Conn, Pool},
               Packet1).

%------------------------------------------------------------------------------
% delete
%------------------------------------------------------------------------------
delete(PoolId, Collection) ->
  delete(PoolId, Collection, []).

delete(PoolId, Collection, Selector) ->
  {Conn, Pool} = gen_server:call(?MODULE, {conn, PoolId}, infinity),
  Packet = emongo_packet:delete(get_database(Pool, Collection), Collection,
                                Pool#pool.req_id, transform_selector(Selector)),
  send_command(delete, Collection, Selector, undefined, Conn, Pool#pool.req_id,
               Packet).

%------------------------------------------------------------------------------
% delete_sync that runs db.$cmd.findOne({getlasterror: 1});
% If no documents match the input Selector, {emongo_no_match_found, DbResponse}
% will be returned.
%------------------------------------------------------------------------------
delete_sync(PoolId, Collection) ->
  delete_sync(PoolId, Collection, []).

delete_sync(PoolId, Collection, Selector) ->
  delete_sync(PoolId, Collection, Selector, []).

delete_sync(PoolId, Collection, Selector, Options) ->
  {Conn, Pool} = gen_server:call(?MODULE, {conn, PoolId, 2}, infinity),
  Packet1 = emongo_packet:delete(get_database(Pool, Collection), Collection,
                                 Pool#pool.req_id,
                                 transform_selector(Selector)),
  sync_command(delete_sync, Collection, Selector, [check_match_found | Options],
               {Conn, Pool}, Packet1).

%------------------------------------------------------------------------------
% ensure index
%------------------------------------------------------------------------------
ensure_index(PoolId, Collection, Keys, Unique) when ?IS_DOCUMENT(Keys)->
  {Conn, Pool} = gen_server:call(?MODULE, {conn, PoolId}, infinity),
  Packet = emongo_packet:ensure_index(get_database(Pool, Collection), Collection,
                                      Pool#pool.req_id, Keys, Unique),
  send_command(ensure_index, Collection, Keys, undefined, Conn, Pool#pool.req_id,
               Packet).

%------------------------------------------------------------------------------
% count
%------------------------------------------------------------------------------
count(PoolId, Collection) ->
  count(PoolId, Collection, [], []).

count(PoolId, Collection, Selector) ->
  count(PoolId, Collection, Selector, []).

count(PoolId, Collection, Selector, OptionsIn) ->
  Options = set_slave_ok(OptionsIn),
  {Conn, Pool} = gen_server:call(?MODULE, {conn, PoolId}, infinity),
  Query = create_query([{<<"count">>, Collection}, {limit, 1} | Options],
                       Selector),
  Packet = emongo_packet:do_query(get_database(Pool, Collection), "$cmd", Pool#pool.req_id,
                                Query),
  case send_recv_command(count, Collection, Selector, Options, Conn,
                         Pool#pool.req_id, Packet, ?TIMEOUT) of
    #response{documents=[Doc]} ->
      case proplists:get_value(<<"n">>, Doc, undefined) of
        undefined -> undefined;
        Count     -> round(Count)
      end;
    _ ->
      undefined
  end.

%%------------------------------------------------------------------------------
%% aggregate
%%------------------------------------------------------------------------------
aggregate(PoolId, Collection, Pipeline) ->
  aggregate(PoolId, Collection, Pipeline, []).

aggregate(PoolId, Collection, Pipeline, OptionsIn) ->
  Options = set_slave_ok(OptionsIn),
  {Conn, Pool} = gen_server:call(?MODULE, {conn, PoolId}, infinity),
  Query = create_query([{<<"pipeline">>, {array, Pipeline } },{<<"aggregate">>, Collection},{limit,1} | Options], []),
  Packet = emongo_packet:do_query(get_database(Pool, Collection), "$cmd", Pool#pool.req_id, Query),
  case send_recv_command(aggregate, Collection, Pipeline, Options, Conn,
                         Pool#pool.req_id, Packet, ?TIMEOUT) of
    #response{documents=[Doc]} ->
      case proplists:get_value(<<"ok">>, Doc, undefined) of
        undefined -> undefined;
        _     -> Doc
      end;
      _ -> undefined
  end.

%%------------------------------------------------------------------------------
%% find_and_modify
%%------------------------------------------------------------------------------
find_and_modify(PoolId, Collection, Selector, Update) ->
  find_and_modify(PoolId, Collection, Selector, Update, []).

find_and_modify(PoolId, Collection, Selector, Update, Options)
  when ?IS_DOCUMENT(Selector), ?IS_DOCUMENT(Update), is_list(Options) ->
  {Conn, Pool} = gen_server:call(?MODULE, {conn, PoolId}, infinity),
  Collection1 = to_binary(Collection),
  Selector1 = transform_selector(Selector),
  Fields = proplists:get_value(fields, Options, []),
  FieldSelector = convert_fields(Fields),
  Options1 = proplists:delete(fields, Options),
  Options2 = [{to_binary(Opt), Val} || {Opt, Val} <- Options1],
  Query = #emo_query{q = [{<<"findandmodify">>, Collection1},
              {<<"query">>,     Selector1},
              {<<"update">>,    Update},
              {<<"fields">>,    FieldSelector}
              | Options2],
             limit = 1},
  Packet = emongo_packet:do_query(get_database(Pool, Collection), "$cmd", Pool#pool.req_id,
                  Query),
  Resp = send_recv_command(find_and_modify, Collection, Selector, Options, Conn,
                           Pool#pool.req_id, Packet,
                           proplists:get_value(timeout, Options, ?TIMEOUT)),
  case lists:member(response_options, Options) of
    true -> Resp;
    false -> Resp#response.documents
  end.

%====================================================================
% db collection operations
%====================================================================
drop_collection(PoolId, Collection) -> drop_collection(PoolId, Collection, []).

drop_collection(PoolId, Collection, Options) when is_atom(PoolId) ->
  {Pid, Pool} = gen_server:call(?MODULE, {pid, PoolId}, infinity),
  TQuery = create_query([], [{<<"drop">>, Collection}]),
  Query = TQuery#emo_query{limit=-1}, %dont ask me why, it just has to be -1
  Packet = emongo_packet:do_query(Pool#pool.database, "$cmd", Pool#pool.req_id, Query),
  case send_recv_command(drop_collection, "$cmd", Query, [], Pid, Pool#pool.req_id, Packet, proplists:get_value(timeout, Options, ?TIMEOUT)) of
    #response{documents=[Res]} ->
        case lists:keyfind(<<"ok">>, 1, Res) of
            {<<"ok">>, 1.0} -> ok;
            _ ->
                case lists:keyfind(<<"errmsg">>, 1, Res) of
                    {<<"errmsg">>, Error} -> throw({drop_collection_failed, Error});
                    _ -> throw({drop_collection_failed, lists:keyfind(<<"msg">>, 1, Res)})
                end
        end;
    _ -> {drop_collection_failed, "oh snap, i dont know what happened"}
  end.

get_collections(PoolId) -> get_collections(PoolId, []).
get_collections(PoolId, Options) when is_atom(PoolId) ->
  {Pid, Pool} = gen_server:call(?MODULE, {pid, PoolId}, infinity),
  Query = create_query(Options, []),
  Packet = emongo_packet:do_query(Pool#pool.database, ?SYS_NAMESPACES, Pool#pool.req_id, Query),
  case send_recv_command(get_collections, ?SYS_NAMESPACES, Query, Options, Pid, Pool#pool.req_id, Packet,  proplists:get_value(timeout, Options, ?TIMEOUT)) of
    #response{documents=Docs} ->
        Database = list_to_binary(Pool#pool.database ++ "."),
        lists:foldl(fun(Doc, Accum) ->
            Collection = proplists:get_value(<<"name">>, Doc),
            case binary:match(Collection, <<".$_">>) of
                nomatch ->
                    [_Junk, RealName] = binary:split(Collection, Database),
                    [ RealName | Accum ];
                _ -> Accum
            end
        end, [], Docs);
    _ -> undefined
  end.

time_call({Command, Collection, Selector, _Options}, Fun) ->
  {TimeUsec, Res} = timer:tc(fun() ->
    try
      Fun()
    catch C:E ->
      {exception, C, E, erlang:get_stacktrace()}
    end
  end),
  PreviousTiming = case erlang:get(?TIMING_KEY) of
    undefined                     -> [];
    T when length(T) < ?MAX_TIMES -> T;
    T                             -> tl(T)
  end,
  CurTimeInfo = [
    {time_usec, TimeUsec},
    {cmd,       Command},
    {coll,      Collection},
    {sel,       Selector}],
  erlang:put(?TIMING_KEY, PreviousTiming ++ [CurTimeInfo]),
  case Res of
    {exception, C, E, Stacktrace} -> erlang:raise(C, E, Stacktrace);
    _                             -> Res
  end.

total_db_time_usec() ->
  case erlang:get(?TIMING_KEY) of
    undefined -> 0;
    Timing    -> lists:sum([proplists:get_value(time_usec, X) || X <- Timing])
  end.

db_timing() ->
  erlang:get(?TIMING_KEY).

clear_timing() ->
  erlang:erase(?TIMING_KEY).

%====================================================================
% db holy cow operations
%====================================================================
%this is slightly ghetto fabulous, it just provides a very quick method to
%truncate the entire db and trash all of the collections
drop_database(PoolId) -> drop_database(PoolId, []).
drop_database(PoolId, Options) ->
    %doing this with emongo_conn:send_recv that way we do not get the last error from the
    %dropped db
  {Pid, Pool} = gen_server:call(?MODULE, {pid, PoolId}, infinity),
  Selector = [{<<"dropDatabase">>, 1}],
  TQuery = create_query([], Selector),
  Query = TQuery#emo_query{limit=-1}, %dont ask me why, it just has to be -1
  DropPacket = emongo_packet:do_query(Pool#pool.database, "$cmd", Pool#pool.req_id, Query),
  try
    case emongo_conn:send_recv(Pid, Pool#pool.req_id, DropPacket,  proplists:get_value(timeout, Options, ?TIMEOUT)) of
        #response{documents=[Res]} ->
            case lists:keyfind(<<"ok">>, 1, Res) of
                {<<"ok">>, 1.0} -> ok;
                _ ->
                    case lists:keyfind(<<"errmsg">>, 1, Res) of
                        {<<"errmsg">>, Err} -> throw({drop_database_failed, Err});
                        _ -> throw({drop_database_failed, lists:keyfind(<<"msg">>, 1, Res)})
                    end
            end;
        _ -> {drop_collection_failed, "oh snap, i dont know what happened"}
    end
  catch _:{emongo_conn_error, Error} ->
    throw({emongo_conn_error, Error, "$cmd", "undefined", Selector, Options})
  end.
%====================================================================
% gen_server callbacks
%====================================================================

%--------------------------------------------------------------------
% Function: init(Args) -> {ok, State} |
%             {ok, State, Timeout} |
%             ignore         |
%             {stop, Reason}
% Description: Initiates the server
%--------------------------------------------------------------------
init(_) ->
  process_flag(trap_exit, true),
  ets:new(?COLL_DB_MAP_ETS, [public, named_table, {read_concurrency, true}]),
  Pools = initialize_pools(),
  {ok, HN} = inet:gethostname(),
  <<HashedHN:3/binary,_/binary>> = erlang:md5(HN),
  {ok, #state{pools=Pools, oid_index=1, hashed_hostn=HashedHN}}.

%--------------------------------------------------------------------
% Function: % handle_call(Request, From, State) -> {reply, Reply, State} |
%                    {reply, Reply, State, Timeout} |
%                    {noreply, State} |
%                    {noreply, State, Timeout} |
%                    {stop, Reason, Reply, State} |
%                    {stop, Reason, State}
% Description: Handling call messages
%--------------------------------------------------------------------
handle_call(pools, _From, State) ->
  {reply, State#state.pools, State};

handle_call(oid, _From, State) ->
  % This could be done on a per-connection basis as well, if performance is an issue.
  {MegaSecs, Secs, _} = now(),
  UnixTime = MegaSecs * 1000000 + Secs,
  <<_:20/binary,PID:2/binary,_/binary>> = term_to_binary(self()),
  Index = State#state.oid_index rem 16#ffffff,
  {reply, <<UnixTime:32/signed, (State#state.hashed_hostn)/binary, PID/binary,
            Index:24>>, State#state{oid_index = State#state.oid_index + 1}};

handle_call({add_pool, NewPool = #pool{id = PoolId}}, _From, #state{pools = Pools} = State) ->
  {Result, Pools1} =
    case proplists:is_defined(PoolId, Pools) of
      true ->
        Pool = proplists:get_value(PoolId, Pools),
        Pool1 = do_open_connections(Pool),
        {ok, [{PoolId, Pool1} | proplists:delete(PoolId, Pools)]};
      false ->
        Pool1 = do_open_connections(NewPool),
        {ok, [{PoolId, Pool1} | Pools]}
    end,
  {reply, Result, State#state{pools=Pools1}};

handle_call({remove_pool, PoolId}, _From, #state{pools=Pools}=State) ->
  {Result, Pools1} =
    case proplists:get_value(PoolId, Pools) of
      undefined ->
        {not_found, Pools};
      #pool{conns = Conns} ->
        lists:foreach(fun(Conn) ->
          emongo_conn:stop(Conn)
        end, queue:to_list(Conns)),
        {ok, lists:keydelete(PoolId, 1, Pools)}
    end,
  {reply, Result, State#state{pools=Pools1}};

handle_call({conn, PoolId}, From, State) ->
  handle_call({conn, PoolId, 1}, From, State);
handle_call({conn, PoolId, NumReqs}, _From, #state{pools = Pools} = State) ->
  case get_pool(PoolId, Pools) of
    undefined ->
      {reply, {undefined, undefined}, State};
    {Pool, Others} ->
      case queue:out(Pool#pool.conns) of
        {{value, Conn}, Q2} ->
          Pool1 = Pool#pool{conns = queue:in(Conn, Q2),
                            req_id = ((Pool#pool.req_id) + NumReqs)},
          Pools1 = [{PoolId, Pool1}|Others],
          {reply, {Conn, Pool}, State#state{pools=Pools1}};
        {empty, _} ->
          {reply, {undefined, Pool}, State}
      end
  end;

handle_call({authorize_new_dbs, PoolId}, _From, #state{pools = Pools} = State) ->
  case get_pool(PoolId, Pools) of
    undefined ->
      {reply, undefined, State};
    {Pool, Others} ->
      NewPool = lists:foldl(fun(Conn, PoolAcc) ->
        do_auth(Conn, PoolAcc)
      end, Pool, queue:to_list(Pool#pool.conns)),
      {reply, ok, State#state{pools = [{PoolId, NewPool} | Others]}}
  end;

handle_call(_, _From, State) -> {reply, {error, invalid_call}, State}.

%--------------------------------------------------------------------
% Function: handle_cast(Msg, State) -> {noreply, State} |
%                    {noreply, State, Timeout} |
%                    {stop, Reason, State}
% Description: Handling cast messages
%--------------------------------------------------------------------
handle_cast(_Msg, State) ->
  {noreply, State}.

%--------------------------------------------------------------------
% Function: handle_info(Info, State) -> {noreply, State} |
%                     {noreply, State, Timeout} |
%                     {stop, Reason, State}
% Description: Handling all non call/cast messages
%--------------------------------------------------------------------
handle_info({'EXIT', _, normal}, State) ->
  {noreply, State};

handle_info({'EXIT', Pid, {emongo_conn, PoolId, Error}},
            #state{pools=Pools}=State) ->
<<<<<<< HEAD
  ?ERROR("EXIT ~p, {emongo_conn, ~p, ~p} in ~p~n", [Pid, PoolId, Error, ?MODULE]),
  NewState =
=======
  ?debugFmt("EXIT ~p, {emongo_conn, ~p, ~p} in ~p~n",
        [Pid, PoolId, Error, ?MODULE]),
  State1 =
>>>>>>> 02a3de6d
    case get_pool(PoolId, Pools) of
      undefined -> State;
      {Pool = #pool{conns = Conns}, Others} ->
        NewConns = queue:filter(fun(Conn) -> emongo_conn:write_pid(Conn) =/= Pid end, Conns),
        FilPool = Pool#pool{conns = NewConns},
        NewPools = case do_open_connections(FilPool) of
          {error, _Reason} -> Others;
          NewPool          -> [{PoolId, NewPool} | Others]
        end,
        State#state{pools = NewPools}
    end,
  {noreply, NewState};

handle_info(Info, State) ->
  ?WARN("Unrecognized message in ~p: ~p~n", [?MODULE, Info]),
  {noreply, State}.

%--------------------------------------------------------------------
% Function: terminate(Reason, State) -> void()
% Description: This function is called by a gen_server when it is about to
% terminate. It should be the opposite of Module:init/1 and do any necessary
% cleaning up. When it returns, the gen_server terminates with Reason.
% The return value is ignored.
%--------------------------------------------------------------------
terminate(_Reason, _State) ->
  ok.

%--------------------------------------------------------------------
% Func: code_change(OldVsn, State, Extra) -> {ok, NewState}
% Description: Convert process state when code is changed
%--------------------------------------------------------------------
code_change(_OldVsn, State, _Extra) ->
  {ok, State}.

%--------------------------------------------------------------------
%% Internal functions
%--------------------------------------------------------------------
initialize_pools() ->
  case application:get_env(emongo, pools) of
    undefined ->
      [];
    {ok, Pools} ->
      [begin
        Pool = #pool{
          id       = PoolId,
          size     = proplists:get_value(size, Props, 1),
          host     = proplists:get_value(host, Props, "localhost"),
          port     = proplists:get_value(port, Props, 27017),
          database = proplists:get_value(database, Props, "test")
        },
        {PoolId, do_open_connections(Pool)}
       end || {PoolId, Props} <- Pools]
  end.

do_open_connections(#pool{id                 = PoolId,
                          host               = Host,
                          port               = Port,
                          size               = Size,
                          max_pipeline_depth = MaxPipelineDepth,
                          socket_options     = SocketOptions,
                          conns              = Conns} = Pool) ->
  case queue:len(Conns) < Size of
    true ->
      case emongo_conn:start_link(PoolId, Host, Port, MaxPipelineDepth, SocketOptions) of
        {error, Reason} ->
          throw({emongo_error, Reason});
        {ok, Conn} ->
          NewPool = do_auth(Conn, Pool),
          do_open_connections(NewPool#pool{conns = queue:in(Conn, Conns)})
      end;
    false -> Pool
  end.

pass_hash(undefined, undefined) -> undefined;
pass_hash(User, Pass) ->
  emongo:dec2hex(erlang:md5(<<User/binary, ":mongo:", Pass/binary>>)).

do_auth(_Conn, #pool{user = undefined, pass_hash = undefined} = Pool) -> Pool;
do_auth(Conn, Pool) ->
  RegisteredDBs = [Pool#pool.database | [DB || [DB] <- ets:match(?COLL_DB_MAP_ETS, {{Pool#pool.id, '_'}, '$1'})]],
  UniqueDBs = lists:usort(RegisteredDBs),
  do_auth(UniqueDBs, Conn, Pool).

do_auth([], _Conn, Pool) -> Pool;
do_auth([DB | Others], Conn, #pool{user = User, pass_hash = PassHash, req_id = ReqId} = Pool) ->
  Nonce = case getnonce(Conn, DB, ReqId) of
    error -> throw(emongo_getnonce);
    N     -> N
  end,
  Digest = emongo:dec2hex(erlang:md5(<<Nonce/binary, User/binary, PassHash/binary>>)),
  Query = #emo_query{q=[{<<"authenticate">>, 1}, {<<"user">>, User},
                        {<<"nonce">>, Nonce}, {<<"key">>, Digest}], limit=1},
  authorize_conn_for_db(DB, Pool#pool.req_id, Query, Conn),
  do_auth(Others, Conn, Pool#pool{req_id = Pool#pool.req_id + 1}).

authorize_conn_for_db(DB, ReqId, Query, Conn) ->
  Packet = emongo_packet:do_query(DB, "$cmd", ReqId, Query),
  Resp = send_recv_command(do_auth, undefined, undefined, undefined, Conn, ReqId, Packet, ?TIMEOUT),
  [Res] = Resp#response.documents,
  case lists:keyfind(<<"ok">>, 1, Res) of
    {<<"ok">>, 1.0} -> ok;
    _ ->
      case lists:keyfind(<<"errmsg">>, 1, Res) of
        {<<"errmsg">>, Error} ->
          throw({emongo_authentication_failed, Error});
        _ ->
          throw({emongo_authentication_failed, <<"Unknown error">>})
      end
  end.

getnonce(Conn, DB, ReqId) ->
  Query1 = #emo_query{q=[{<<"getnonce">>, 1}], limit=1},
  Packet = emongo_packet:do_query(DB, "$cmd", ReqId, Query1),
  Resp1 = send_recv_command(getnonce, undefined, undefined, undefined, Conn,
                            ReqId, Packet, ?TIMEOUT),
  case lists:keyfind(<<"nonce">>, 1, lists:nth(1, Resp1#response.documents)) of
    false                -> error;
    {<<"nonce">>, Nonce} -> Nonce
  end.

get_pool(PoolId, Pools) ->
  get_pool(PoolId, Pools, []).

get_pool(_, [], _) ->
  undefined;

get_pool(PoolId, [{PoolId, Pool}|Tail], Others) ->
  {Pool, lists:append(Tail, Others)};

get_pool(PoolId, [Pool|Tail], Others) ->
  get_pool(PoolId, Tail, [Pool|Others]).

get_database(Pool, Collection) ->
  case ets:lookup(?COLL_DB_MAP_ETS, {Pool#pool.id, to_binary(Collection)}) of
    [{_, Database}] -> Database;
    _               -> Pool#pool.database
  end.

dec2hex(Dec) ->
  dec2hex(<<>>, Dec).

dec2hex(N, <<I:8,Rem/binary>>) ->
  dec2hex(<<N/binary, (hex0((I band 16#f0) bsr 4)):8,
            (hex0((I band 16#0f))):8>>, Rem);
dec2hex(N,<<>>) ->
  N.

hex2dec(Hex) when is_list(Hex) ->
  hex2dec(list_to_binary(Hex));

hex2dec(Hex) ->
  hex2dec(<<>>, Hex).

hex2dec(N,<<A:8,B:8,Rem/binary>>) ->
  hex2dec(<<N/binary, ((dec0(A) bsl 4) + dec0(B)):8>>, Rem);
hex2dec(N,<<>>) ->
  N.

utf8_encode(Value) ->
  try
  iolist_to_binary(Value)
  catch _:_ ->
  case unicode:characters_to_binary(Value) of
    {error, Bin, RestData} ->
      exit({emongo_cannot_convert_chars_to_binary, Value, Bin, RestData});
    {incomplete, Bin1, Bin2} ->
      exit({emongo_cannot_convert_chars_to_binary, Value, Bin1, Bin2});
    EncodedValue -> EncodedValue
  end
  end.

create_query(Options, SelectorIn) ->
  Selector = transform_selector(SelectorIn),
  EmoQuery = transform_options(Options, #emo_query{}),
  finalize_emo_query(Selector, EmoQuery).

finalize_emo_query(Selector, #emo_query{q = []} = EmoQuery) ->
  EmoQuery#emo_query{q = Selector};
finalize_emo_query([], EmoQuery) ->
  EmoQuery;
finalize_emo_query(Selector, #emo_query{q = Q} = EmoQuery) ->
  EmoQuery#emo_query{q = Q ++ [{<<"query">>, Selector}]}.

transform_options([], EmoQuery) -> EmoQuery;
transform_options([{limit, Limit} | Rest], EmoQuery) ->
  NewEmoQuery = EmoQuery#emo_query{limit=Limit},
  transform_options(Rest, NewEmoQuery);
transform_options([{offset, Offset} | Rest], EmoQuery) ->
  NewEmoQuery = EmoQuery#emo_query{offset=Offset},
  transform_options(Rest, NewEmoQuery);
transform_options([{orderby, OrderbyIn} | Rest],
                  #emo_query{q = Query} = EmoQuery) ->
  Orderby = {<<"orderby">>, [{Key, case Dir of desc -> -1; _ -> 1 end} ||
                             {Key, Dir} <- OrderbyIn]},
  NewEmoQuery = EmoQuery#emo_query{q = [Orderby | Query]},
  transform_options(Rest, NewEmoQuery);
transform_options([{fields, Fields} | Rest], EmoQuery) ->
  NewEmoQuery = EmoQuery#emo_query{field_selector=convert_fields(Fields)},
  transform_options(Rest, NewEmoQuery);
transform_options([Opt | Rest], #emo_query{opts = OptsIn} = EmoQuery)
    when is_integer(Opt) ->
  NewEmoQuery = EmoQuery#emo_query{opts = Opt bor OptsIn},
  transform_options(Rest, NewEmoQuery);
transform_options([{<<_/binary>>, _} = Option | Rest],
                  #emo_query{q = Query} = EmoQuery) ->
  NewEmoQuery = EmoQuery#emo_query{q = [Option | Query]},
  transform_options(Rest, NewEmoQuery);
transform_options([{Ignore, _} | Rest], EmoQuery) when Ignore == timeout ->
  transform_options(Rest, EmoQuery);
transform_options([Ignore | Rest], EmoQuery) when Ignore == check_match_found;
                                                  Ignore == response_options;
                                                  Ignore == ?USE_PRIMARY ->
  transform_options(Rest, EmoQuery);
transform_options([Invalid | _Rest], _EmoQuery) ->
  throw({emongo_invalid_option, Invalid}).

transform_selector(Selector) ->
  lists:map(fun({Key, Value}) ->
    ConvKey = convert_key(Key),
    ForceDataType = force_data_type(ConvKey),
    ConvValue = convert_value(ForceDataType, Value),
    {ConvKey, ConvValue}
  end, Selector).

convert_key(Bin)  when is_binary(Bin) -> Bin;
convert_key(List) when is_list(List)  -> List;
convert_key(oid)       -> oid;
convert_key('>')       -> <<"$gt">>;
convert_key(gt)        -> <<"$gt">>;
convert_key('>=')      -> <<"$gte">>;
convert_key(gte)       -> <<"$gte">>;
convert_key('<')       -> <<"$lt">>;
convert_key(lt)        -> <<"$lt">>;
convert_key('=<')      -> <<"$lte">>;
convert_key(lte)       -> <<"$lte">>;
convert_key('=/=')     -> <<"$ne">>;
convert_key('/=')      -> <<"$ne">>;
convert_key(ne)        -> <<"$ne">>;
convert_key(in)        -> <<"$in">>;
convert_key(nin)       -> <<"$nin">>;
convert_key(mod)       -> <<"$mod">>;
convert_key(all)       -> <<"$all">>;
convert_key(size)      -> <<"$size">>;
convert_key(exists)    -> <<"$exists">>;
convert_key(near)      -> <<"$near">>;
convert_key(where)     -> <<"$where">>;
convert_key(elemMatch) -> <<"$elemMatch">>.

force_data_type(<<"$in">>)  -> array;
force_data_type(<<"$nin">>) -> array;
force_data_type(<<"$mod">>) -> array;
force_data_type(<<"$all">>) -> array;
force_data_type(<<"$or">>)  -> array;
force_data_type(<<"$and">>) -> array;
force_data_type(_)          -> undefined.

convert_value(array, {array, Vals}) ->
  {array, [convert_value(undefined, V) || V <- Vals]};
convert_value(array, Vals) ->
  convert_value(array, {array, Vals});
convert_value(_, Sel) when ?IS_DOCUMENT(Sel) ->
  transform_selector(Sel);
convert_value(_, [SubSel | _] = SubSels) when ?IS_DOCUMENT(SubSel) ->
  {array, [transform_selector(Sel) || Sel <- SubSels]};
convert_value(_, {array, [SubSel | _] = SubSels}) when ?IS_DOCUMENT(SubSel) ->
  {array, [transform_selector(Sel) || Sel <- SubSels]};
convert_value(_, Value) -> Value.

dec0($a) ->  10;
dec0($b) ->  11;
dec0($c) ->  12;
dec0($d) ->  13;
dec0($e) ->  14;
dec0($f) ->  15;
dec0(X)  ->  X - $0.

hex0(10) -> $a;
hex0(11) -> $b;
hex0(12) -> $c;
hex0(13) -> $d;
hex0(14) -> $e;
hex0(15) -> $f;
hex0(I)  -> $0 + I.

sync_command(Command, Collection, Selector, Options, {Conn, Pool}, Packet1) ->
  % When this connection was requested, two request ids were allocated, so using req_id + 1 is safe.
  GetLastErrorReqId = Pool#pool.req_id + 1,
  Query1 = #emo_query{q=[{<<"getlasterror">>, 1}], limit=1},
  Packet2 = emongo_packet:do_query(get_database(Pool, Collection), "$cmd", GetLastErrorReqId, Query1),
  Resp = try
    time_call({Command, Collection, Selector, Options},
              fun() -> emongo_conn:send_sync(Conn, GetLastErrorReqId, Packet1, Packet2, ?TIMEOUT) end)
  catch _:{emongo_conn_error, Error} ->
    throw({emongo_conn_error, Error, Command, Collection, Selector, Options})
  end,
  case lists:member(response_options, Options) of
    true  -> Resp;
    false -> get_sync_result(Resp, lists:member(check_match_found, Options))
  end.

send_recv_command(Command, Collection, Selector, ExtraInfo, Conn, ReqID, Packet,
                  Timeout) ->
  try
    time_call({Command, Collection, Selector, ExtraInfo},
              fun() -> emongo_conn:send_recv(Conn, ReqID, Packet, Timeout) end)
  catch _:{emongo_conn_error, Error} ->
    throw({emongo_conn_error, Error, Command, Collection, Selector, ExtraInfo})
  end.

send_command(Command, Collection, Selector, ExtraInfo, Conn, ReqID, Packet) ->
  try
    time_call({Command, Collection, Selector, ExtraInfo},
              fun() -> emongo_conn:send(Conn, ReqID, Packet) end)
  catch _:{emongo_conn_error, Error} ->
    throw({emongo_conn_error, Error, Command, Collection, Selector, ExtraInfo})
  end.





% TODO: Include selector in emongo_error messages.





get_sync_result(#response{documents = [Doc]}, CheckMatchFound) ->
  case lists:keyfind(<<"err">>, 1, Doc) of
    {_, undefined} -> check_match_found(Doc, CheckMatchFound);
    {_, Msg}       -> throw({emongo_error, Msg});
    _              -> throw({emongo_error, {invalid_error_message, Doc}})
  end;
get_sync_result(Resp, _CheckMatchFound) ->
  throw({emongo_error, {invalid_response, Resp}}).

check_match_found(_Doc, false) -> ok;
check_match_found(Doc, _) ->
  case lists:keyfind(<<"n">>, 1, Doc) of
    {_, 0} ->
      case lists:keyfind(<<"updatedExisting">>, 1, Doc) of
        {_, true} -> ok;
        _         ->  {emongo_no_match_found, Doc}
      end;
    {_, _} -> ok;
    false  -> throw({emongo_error, {invalid_response, Doc}})
  end.

to_binary(undefined)           -> undefined;
to_binary(V) when is_binary(V) -> V;
to_binary(V) when is_list(V)   -> list_to_binary(V);
to_binary(V) when is_atom(V)   -> list_to_binary(atom_to_list(V)).

convert_fields([])                    -> [];
convert_fields([{Field, Val} | Rest]) -> [{Field, Val} | convert_fields(Rest)];
convert_fields([Field | Rest])        -> [{Field, 1}   | convert_fields(Rest)].

set_slave_ok(OptionsIn) ->
  case lists:member(?USE_PRIMARY, OptionsIn) of
    true -> OptionsIn;
    _    -> [?SLAVE_OK | OptionsIn]
  end.

% c("../../deps/emongo/src/emongo.erl", [{i, "../../deps/emongo/include"}]).<|MERGE_RESOLUTION|>--- conflicted
+++ resolved
@@ -22,50 +22,32 @@
 % OTHER DEALINGS IN THE SOFTWARE.
 -module(emongo).
 -behaviour(gen_server).
-
--export([start_link/0, init/1, handle_call/3, handle_cast/2,
-         handle_info/2, terminate/2, code_change/3]).
-<<<<<<< HEAD
+-include("emongo.hrl").
+
+-export([start_link/0, init/1, handle_call/3, handle_cast/2, handle_info/2, terminate/2, code_change/3]).
 -export([oid/0, oid_generation_time/1,
-         pools/0, add_pool/5, add_pool/7, add_pool/9, remove_pool/1, queue_lengths/0,
+         pools/0, add_pool/5, add_pool/7, add_pool/9, remove_pool/1,
+         queue_lengths/0,
          register_collections_to_databases/2,
          find/4, find_all/2, find_all/3, find_all/4, get_more/4, get_more/5, find_one/3, find_one/4, kill_cursors/2,
          insert/3, insert_sync/3, insert_sync/4,
          update/4, update/5, update_all/4, update_sync/4, update_sync/5, update_sync/6, update_all_sync/4,
          update_all_sync/5,
+         find_and_modify/4, find_and_modify/5,
          delete/2, delete/3, delete_sync/2, delete_sync/3, delete_sync/4,
          ensure_index/4,
-         count/2,
          aggregate/3, aggregate/4,
-         count/3, count/4,
-         find_and_modify/4, find_and_modify/5,
+         get_collections/1, get_collections/2,
+         count/2, count/3, count/4,
          total_db_time_usec/0, db_timing/0, clear_timing/0,
-         dec2hex/1, hex2dec/1,
-         utf8_encode/1]).
-
--include("emongo.hrl").
+         dec2hex/1, hex2dec/1, utf8_encode/1,
+         drop_collection/2, drop_collection/3,
+         drop_database/1, drop_database/2]).
 
 -define(TIMING_KEY, emongo_timing).
 -define(MAX_TIMES,  10).
 -define(COLL_DB_MAP_ETS, emongo_coll_db_map).
 
-=======
-
--export([pools/0, oid/0, oid_generation_time/1, add_pool/5, add_pool/7,
-         remove_pool/1, find/4, find_all/2, find_all/3, find_all/4,
-         get_more/4, get_more/5, find_one/3, find_one/4, kill_cursors/2,
-         insert/3, insert_sync/3, insert_sync/4, update/4, update/5,
-         update_all/4, update_sync/4, update_sync/5, update_sync/6,
-         update_all_sync/4, update_all_sync/5, delete/2, delete/3,
-         delete_sync/2, delete_sync/3, delete_sync/4, ensure_index/4, count/2,
-         aggregate/3, aggregate/4, get_collections/1, get_collections/2,
-         count/3, count/4, find_and_modify/4, find_and_modify/5, dec2hex/1,
-         hex2dec/1, utf8_encode/1, drop_collection/2, drop_collection/3,
-         drop_database/1, drop_database/2]).
-
--include("emongo.hrl").
--include_lib("eunit/include/eunit.hrl").
->>>>>>> 02a3de6d
 -record(state, {pools, oid_index, hashed_hostn}).
 
 %====================================================================
@@ -479,11 +461,12 @@
 drop_collection(PoolId, Collection) -> drop_collection(PoolId, Collection, []).
 
 drop_collection(PoolId, Collection, Options) when is_atom(PoolId) ->
-  {Pid, Pool} = gen_server:call(?MODULE, {pid, PoolId}, infinity),
+  {Conn, Pool} = gen_server:call(?MODULE, {conn, PoolId}, infinity),
   TQuery = create_query([], [{<<"drop">>, Collection}]),
   Query = TQuery#emo_query{limit=-1}, %dont ask me why, it just has to be -1
-  Packet = emongo_packet:do_query(Pool#pool.database, "$cmd", Pool#pool.req_id, Query),
-  case send_recv_command(drop_collection, "$cmd", Query, [], Pid, Pool#pool.req_id, Packet, proplists:get_value(timeout, Options, ?TIMEOUT)) of
+  Packet = emongo_packet:do_query(get_database(Pool, Collection), "$cmd", Pool#pool.req_id, Query),
+  case send_recv_command(drop_collection, "$cmd", Query, [], Conn, Pool#pool.req_id, Packet,
+                         proplists:get_value(timeout, Options, ?TIMEOUT)) of
     #response{documents=[Res]} ->
         case lists:keyfind(<<"ok">>, 1, Res) of
             {<<"ok">>, 1.0} -> ok;
@@ -493,51 +476,30 @@
                     _ -> throw({drop_collection_failed, lists:keyfind(<<"msg">>, 1, Res)})
                 end
         end;
-    _ -> {drop_collection_failed, "oh snap, i dont know what happened"}
+    _ -> throw({drop_collection_failed, "Unrecognized error while dropping collection"})
   end.
 
 get_collections(PoolId) -> get_collections(PoolId, []).
-get_collections(PoolId, Options) when is_atom(PoolId) ->
-  {Pid, Pool} = gen_server:call(?MODULE, {pid, PoolId}, infinity),
+get_collections(PoolId, OptionsIn) when is_atom(PoolId) ->
+  Options = set_slave_ok(OptionsIn),
+  {Conn, Pool} = gen_server:call(?MODULE, {conn, PoolId}, infinity),
   Query = create_query(Options, []),
-  Packet = emongo_packet:do_query(Pool#pool.database, ?SYS_NAMESPACES, Pool#pool.req_id, Query),
-  case send_recv_command(get_collections, ?SYS_NAMESPACES, Query, Options, Pid, Pool#pool.req_id, Packet,  proplists:get_value(timeout, Options, ?TIMEOUT)) of
+  Database = to_binary(get_database(Pool, undefined)),
+  Packet = emongo_packet:do_query(Database, ?SYS_NAMESPACES, Pool#pool.req_id, Query),
+  Timeout = proplists:get_value(timeout, Options, ?TIMEOUT),
+  case send_recv_command(get_collections, ?SYS_NAMESPACES, Query, Options, Conn, Pool#pool.req_id, Packet, Timeout) of
     #response{documents=Docs} ->
-        Database = list_to_binary(Pool#pool.database ++ "."),
+        DatabaseForSplit = <<Database/binary, ".">>,
         lists:foldl(fun(Doc, Accum) ->
             Collection = proplists:get_value(<<"name">>, Doc),
             case binary:match(Collection, <<".$_">>) of
                 nomatch ->
-                    [_Junk, RealName] = binary:split(Collection, Database),
+                    [_Junk, RealName] = binary:split(Collection, DatabaseForSplit),
                     [ RealName | Accum ];
                 _ -> Accum
             end
         end, [], Docs);
     _ -> undefined
-  end.
-
-time_call({Command, Collection, Selector, _Options}, Fun) ->
-  {TimeUsec, Res} = timer:tc(fun() ->
-    try
-      Fun()
-    catch C:E ->
-      {exception, C, E, erlang:get_stacktrace()}
-    end
-  end),
-  PreviousTiming = case erlang:get(?TIMING_KEY) of
-    undefined                     -> [];
-    T when length(T) < ?MAX_TIMES -> T;
-    T                             -> tl(T)
-  end,
-  CurTimeInfo = [
-    {time_usec, TimeUsec},
-    {cmd,       Command},
-    {coll,      Collection},
-    {sel,       Selector}],
-  erlang:put(?TIMING_KEY, PreviousTiming ++ [CurTimeInfo]),
-  case Res of
-    {exception, C, E, Stacktrace} -> erlang:raise(C, E, Stacktrace);
-    _                             -> Res
   end.
 
 total_db_time_usec() ->
@@ -561,13 +523,13 @@
 drop_database(PoolId, Options) ->
     %doing this with emongo_conn:send_recv that way we do not get the last error from the
     %dropped db
-  {Pid, Pool} = gen_server:call(?MODULE, {pid, PoolId}, infinity),
+  {Conn, Pool} = gen_server:call(?MODULE, {conn, PoolId}, infinity),
   Selector = [{<<"dropDatabase">>, 1}],
   TQuery = create_query([], Selector),
   Query = TQuery#emo_query{limit=-1}, %dont ask me why, it just has to be -1
-  DropPacket = emongo_packet:do_query(Pool#pool.database, "$cmd", Pool#pool.req_id, Query),
+  DropPacket = emongo_packet:do_query(get_database(Pool, undefined), "$cmd", Pool#pool.req_id, Query),
   try
-    case emongo_conn:send_recv(Pid, Pool#pool.req_id, DropPacket,  proplists:get_value(timeout, Options, ?TIMEOUT)) of
+    case emongo_conn:send_recv(Conn, Pool#pool.req_id, DropPacket, proplists:get_value(timeout, Options, ?TIMEOUT)) of
         #response{documents=[Res]} ->
             case lists:keyfind(<<"ok">>, 1, Res) of
                 {<<"ok">>, 1.0} -> ok;
@@ -582,6 +544,7 @@
   catch _:{emongo_conn_error, Error} ->
     throw({emongo_conn_error, Error, "$cmd", "undefined", Selector, Options})
   end.
+
 %====================================================================
 % gen_server callbacks
 %====================================================================
@@ -699,14 +662,8 @@
 
 handle_info({'EXIT', Pid, {emongo_conn, PoolId, Error}},
             #state{pools=Pools}=State) ->
-<<<<<<< HEAD
   ?ERROR("EXIT ~p, {emongo_conn, ~p, ~p} in ~p~n", [Pid, PoolId, Error, ?MODULE]),
   NewState =
-=======
-  ?debugFmt("EXIT ~p, {emongo_conn, ~p, ~p} in ~p~n",
-        [Pid, PoolId, Error, ?MODULE]),
-  State1 =
->>>>>>> 02a3de6d
     case get_pool(PoolId, Pools) of
       undefined -> State;
       {Pool = #pool{conns = Conns}, Others} ->
@@ -1024,15 +981,7 @@
     throw({emongo_conn_error, Error, Command, Collection, Selector, ExtraInfo})
   end.
 
-
-
-
-
 % TODO: Include selector in emongo_error messages.
-
-
-
-
 
 get_sync_result(#response{documents = [Doc]}, CheckMatchFound) ->
   case lists:keyfind(<<"err">>, 1, Doc) of
@@ -1055,6 +1004,30 @@
     false  -> throw({emongo_error, {invalid_response, Doc}})
   end.
 
+time_call({Command, Collection, Selector, _Options}, Fun) ->
+  {TimeUsec, Res} = timer:tc(fun() ->
+    try
+      Fun()
+    catch C:E ->
+      {exception, C, E, erlang:get_stacktrace()}
+    end
+  end),
+  PreviousTiming = case erlang:get(?TIMING_KEY) of
+    undefined                     -> [];
+    T when length(T) < ?MAX_TIMES -> T;
+    T                             -> tl(T)
+  end,
+  CurTimeInfo = [
+    {time_usec, TimeUsec},
+    {cmd,       Command},
+    {coll,      Collection},
+    {sel,       Selector}],
+  erlang:put(?TIMING_KEY, PreviousTiming ++ [CurTimeInfo]),
+  case Res of
+    {exception, C, E, Stacktrace} -> erlang:raise(C, E, Stacktrace);
+    _                             -> Res
+  end.
+
 to_binary(undefined)           -> undefined;
 to_binary(V) when is_binary(V) -> V;
 to_binary(V) when is_list(V)   -> list_to_binary(V);
