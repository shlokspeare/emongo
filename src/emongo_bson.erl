--- conflicted
+++ resolved
@@ -241,10 +241,5 @@
 decode_value(18, <<Int:64/little-signed, Tail/binary>>) ->
 	{Int, Tail};
 	
-<<<<<<< HEAD
-decode_value(_, _) ->
-	exit(oh_fuck).
-=======
 decode_value(Type, Tail) ->
-	exit({emongo_unknown_type, Type, Tail}).
->>>>>>> bf9d9f14
+	exit({emongo_unknown_type, Type, Tail}).