%% Copyright (c) 2009 Jacob Vorreuter <jacob.vorreuter@gmail.com>
%% 
%% Permission is hereby granted, free of charge, to any person
%% obtaining a copy of this software and associated documentation
%% files (the "Software"), to deal in the Software without
%% restriction, including without limitation the rights to use,
%% copy, modify, merge, publish, distribute, sublicense, and/or sell
%% copies of the Software, and to permit persons to whom the
%% Software is furnished to do so, subject to the following
%% conditions:
%% 
%% The above copyright notice and this permission notice shall be
%% included in all copies or substantial portions of the Software.
%% 
%% THE SOFTWARE IS PROVIDED "AS IS", WITHOUT WARRANTY OF ANY KIND,
%% EXPRESS OR IMPLIED, INCLUDING BUT NOT LIMITED TO THE WARRANTIES
%% OF MERCHANTABILITY, FITNESS FOR A PARTICULAR PURPOSE AND
%% NONINFRINGEMENT. IN NO EVENT SHALL THE AUTHORS OR COPYRIGHT
%% HOLDERS BE LIABLE FOR ANY CLAIM, DAMAGES OR OTHER LIABILITY,
%% WHETHER IN AN ACTION OF CONTRACT, TORT OR OTHERWISE, ARISING
%% FROM, OUT OF OR IN CONNECTION WITH THE SOFTWARE OR THE USE OR
%% OTHER DEALINGS IN THE SOFTWARE.
-module(emongo_bson).
-export([encode/1, decode/1]).
-compile(export_all).

encode([]) ->
	<<5,0,0,0,0>>;
	
encode([{_,_}|_]=List) when is_list(List) ->
	Bin = iolist_to_binary([encode_key_value(Key, Val) || {Key, Val} <- List]),
	<<(size(Bin)+5):32/little-signed, Bin/binary, 0:8>>.
		
%% FLOAT
encode_key_value(Key, Val) when is_float(Val) ->
	Key1 = encode_key(Key),
	<<1, Key1/binary, 0, Val:64/little-signed-float>>;

%% STRING
encode_key_value(Key, Val) when is_binary(Val) orelse Val == [] orelse (is_list(Val) andalso length(Val) > 0 andalso is_integer(hd(Val))) ->
	Key1 = encode_key(Key),
	case unicode:characters_to_binary(Val) of
		{error, Bin, RestData} ->
			exit({cannot_convert_chars_to_binary, Val, Bin, RestData});
		{incomplete, Bin1, Bin2} ->
			exit({cannot_convert_chars_to_binary, Val, Bin1, Bin2});
		Val1 ->
			<<2, Key1/binary, 0, (byte_size(Val1)+1):32/little-signed, Val1/binary, 0:8>>
	end;
	
%% NESTED OBJECT
encode_key_value(Key, [{_,_}|_]=Val) ->
	Key1 = encode_key(Key),
	Val1 = encode(Val),
	<<3, Key1/binary, 0, Val1/binary>>;
	
%% DATA ARRAY
encode_key_value(Key, {array, Val}) when is_list(Val) ->
	Key1 = encode_key(Key),
	Val1 = encode(lists:zip(lists:seq(0, length(Val)-1), Val)),
	<<4, Key1/binary, 0, Val1/binary>>;
	
encode_key_value(Key, Val) when is_list(Val) ->
	encode_key_value(Key, {array, Val});

%% BINARY
encode_key_value(Key, {binary, 2, Val}) when is_binary(Val) ->
	Key1 = encode_key(Key),
	<<5, Key1/binary, 0, (byte_size(Val)+4):32/little-signed, 2:8, (size(Val)):32/little-signed, Val/binary>>;

encode_key_value(Key, {binary, SubType, Val}) when is_integer(SubType), is_binary(Val) ->
	Key1 = encode_key(Key),
	<<5, Key1/binary, 0, (byte_size(Val)):32/little-signed, SubType:8, Val/binary>>;
		
%% OID
encode_key_value(Key, {oid, <<First:8/little-binary-unit:8, Second:4/little-binary-unit:8>>}) ->
	Key1 = encode_key(Key),
	FirstReversed = lists:reverse(binary_to_list(First)),
	SecondReversed = lists:reverse(binary_to_list(Second)),
	OID = list_to_binary(lists:append(FirstReversed, SecondReversed)),
	<<7, Key1/binary, 0, OID/binary>>;
	
%% BOOL
encode_key_value(Key, true) ->
	Key1 = encode_key(Key),
	<<8, Key1/binary, 0, 1:8>>;
	
encode_key_value(Key, false) ->
	Key1 = encode_key(Key),
	<<8, Key1/binary, 0, 0:8>>;	

%% DATE
encode_key_value(Key, {MegaSecs, Secs, MicroSecs}) when is_integer(MegaSecs), is_integer(Secs), is_integer(MicroSecs) ->
	Key1 = encode_key(Key),
	Secs1 = (MegaSecs * 1000000) + Secs,
	Epoch = Secs1 * 1000 + trunc(MicroSecs / 1000),
	<<9, Key1/binary, 0, Epoch:64/little-signed>>;

encode_key_value(Key, {datetime, Val}) ->
	Key1 = encode_key(Key),
	Date1 = calendar:datetime_to_gregorian_seconds(Val),
	Date2 = calendar:datetime_to_gregorian_seconds({{1970, 1, 1}, {0, 0, 0}}),
	Epoch = (Date1 - Date2) * 1000,
	<<9, Key1/binary, 0, Epoch:64/little-signed>>;
	
encode_key_value(Key, {{Year, Month, Day}, {Hour, Min, Secs}}) when is_integer(Year), is_integer(Month), is_integer(Day), is_integer(Hour), is_integer(Min), is_integer(Secs) ->
	encode_key_value(Key, {datetime, {{Year, Month, Day}, {Hour, Min, Secs}}});

%% VOID
encode_key_value(Key, undefined) ->
	Key1 = encode_key(Key),
	<<10, Key1/binary, 0>>;
	
%% REGEX
encode_key_value(Key, {regexp, Regexp, Options}) ->
	Key1 = encode_key(Key),
	RegexpBin = unicode:characters_to_binary(Regexp),
	OptionsBin = unicode:characters_to_binary(Options),
	<<11, Key1/binary, 0, RegexpBin/binary, 0, OptionsBin/binary, 0>>;
	
% INT
encode_key_value(Key, Val) when is_integer(Val) ->
	Key1 = encode_key(Key),
	<<16, Key1/binary, 0, Val:32/little-signed>>;

encode_key_value(Key, Val) ->
	exit({oh_balls, Key, Val}).
	
encode_key(Key) when is_binary(Key) ->
	Key;
	
encode_key(Key) when is_atom(Key) ->
	atom_to_binary(Key, utf8);
	
encode_key(Key) when is_list(Key) ->
	unicode:characters_to_binary(Key);
	
encode_key(Key) when is_integer(Key) ->
	encode_key(integer_to_list(Key)).

decode(Bin) ->
	decode(Bin, []).
	
decode(<<>>, Acc) ->
	lists:reverse(Acc);
	
decode(Bin, Acc) ->
<<<<<<< HEAD
	{Doc, Rest} = decode_internal(Bin),
	decode(Rest, [Doc|Acc]).
	
decode_internal(<<Size:32/little-signed, Rest/binary>>) ->
=======
	{Doc, Rest} = decode_next(Bin),
	decode(Rest, [Doc|Acc]).
	
decode_next(<<Size:32/little-signed, Rest/binary>>) ->
>>>>>>> df3dafa2
	Size1 = Size-5,
	<<Bin:Size1/binary, 0:8, Tail/binary>> = Rest,
	{decode_document(Bin, []), Tail}.
	
decode_document(<<>>, Acc) ->
	lists:reverse(Acc);
	
decode_document(<<Type:8/little-signed, Tail1/binary>>, Acc) ->
	{Key, Tail2} = decode_key(Tail1, <<>>),
	{Val, Tail3} = decode_value(Type, Tail2),
	decode_document(Tail3, [{Key, Val}|Acc]).

decode_key(<<0, Tail/binary>>, Acc) ->
	{Acc, Tail};
	
decode_key(<<H:8, Tail/binary>>, Acc) ->
	decode_key(Tail, <<Acc/binary, H>>).
	
%% DOUBLE
decode_value(1, <<Val:64/little-signed-float, Tail/binary>>) ->
	{Val, Tail};
	
%% STRING
decode_value(2, <<Size:32/little-signed, Tail1/binary>>) ->
	Size1 = Size-1,
	<<Val:Size1/binary, 0, Tail2/binary>> = Tail1,
	{Val, Tail2};
	
%% OBJECT
decode_value(3, Bin) ->
<<<<<<< HEAD
	decode_internal(Bin);

%% DATA ARRAY
decode_value(4, Bin) ->
	{Val, Rest} = decode_internal(Bin),
=======
	decode_next(Bin);

%% DATA ARRAY
decode_value(4, Bin) ->
	{Val, Rest} = decode_next(Bin),
>>>>>>> df3dafa2
	{{array, [V || {_, V} <- Val]}, Rest};

%% BINARY
decode_value(5, <<_Size:32/little-signed, 2:8/little, BinSize:32/little-signed, BinData:BinSize/binary-little-unit:8, Tail/binary>>) ->
  	{{binary, 2, BinData}, Tail};

decode_value(5, <<Size:32/little-signed, SubType:8/little, BinData:Size/binary-little-unit:8, Tail/binary>>) ->
  	{{binary, SubType, BinData}, Tail};

%% OID
decode_value(7, <<First:8/little-binary-unit:8, Second:4/little-binary-unit:8, Tail/binary>>) ->
	FirstReversed = lists:reverse(binary_to_list(First)),
	SecondReversed = lists:reverse(binary_to_list(Second)),
	OID = list_to_binary(lists:append(FirstReversed, SecondReversed)),
	{{oid, OID}, Tail};
	
%% BOOL	
decode_value(8, <<0:8, Tail/binary>>) ->
	{false, Tail};
	
decode_value(8, <<1:8, Tail/binary>>) ->
	{true, Tail};

%% DATE
decode_value(9, <<MSecs:64/little-signed, Tail/binary>>) ->
	UnixTime = trunc(MSecs / 1000),
	MegaSecs = trunc(UnixTime / 1000000),
	Secs = UnixTime - (MegaSecs * 1000000),
	MicroSecs = (MSecs - (UnixTime * 1000)) * 1000,
	{{MegaSecs, Secs, MicroSecs}, Tail};

%% VOID
decode_value(10, Tail) ->
	{undefined, Tail};

%% INT
decode_value(16, <<Int:32/little-signed, Tail/binary>>) ->
	{Int, Tail};
		
decode_value(_, _) ->
	exit(oh_fuck).<|MERGE_RESOLUTION|>--- conflicted
+++ resolved
@@ -145,17 +145,10 @@
 	lists:reverse(Acc);
 	
 decode(Bin, Acc) ->
-<<<<<<< HEAD
-	{Doc, Rest} = decode_internal(Bin),
-	decode(Rest, [Doc|Acc]).
-	
-decode_internal(<<Size:32/little-signed, Rest/binary>>) ->
-=======
 	{Doc, Rest} = decode_next(Bin),
 	decode(Rest, [Doc|Acc]).
 	
 decode_next(<<Size:32/little-signed, Rest/binary>>) ->
->>>>>>> df3dafa2
 	Size1 = Size-5,
 	<<Bin:Size1/binary, 0:8, Tail/binary>> = Rest,
 	{decode_document(Bin, []), Tail}.
@@ -186,19 +179,11 @@
 	
 %% OBJECT
 decode_value(3, Bin) ->
-<<<<<<< HEAD
-	decode_internal(Bin);
-
-%% DATA ARRAY
-decode_value(4, Bin) ->
-	{Val, Rest} = decode_internal(Bin),
-=======
 	decode_next(Bin);
 
 %% DATA ARRAY
 decode_value(4, Bin) ->
 	{Val, Rest} = decode_next(Bin),
->>>>>>> df3dafa2
 	{{array, [V || {_, V} <- Val]}, Rest};
 
 %% BINARY
