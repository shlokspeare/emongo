--- conflicted
+++ resolved
@@ -13,8 +13,7 @@
 setup() ->
   ensure_started(sasl),
   ensure_started(emongo),
-  emongo:add_pool(?POOL, "localhost", 27017, "testdatabase", ?POOL_SIZE),
-                  %"test_username", "test_password"),
+  emongo:add_pool(?POOL, "localhost", 27017, "testdatabase", ?POOL_SIZE), % "test_username", "test_password"),
   emongo:delete_sync(?POOL, ?COLL),
   ok.
 
@@ -28,33 +27,16 @@
     fun cleanup/1,
     [
       fun test_upsert/0,
-<<<<<<< HEAD
+      fun test_fetch_collections/0,
       fun test_timing/0,
-      {timeout, ?TIMEOUT div 1000, [fun test_performance/0]}
-=======
-      fun test_fetch_collections/0,
-      {timeout, ?TIMEOUT div 1000, [fun test_performance/0]},
       fun test_drop_collection/0,
       fun test_drop_database/0,
-      fun test_upsert/0 %rerun upsert to make sure we can still do our work
->>>>>>> 02a3de6d
+      fun test_upsert/0, % rerun upsert to make sure we can still do our work
+      {timeout, ?TIMEOUT div 1000, [fun test_performance/0]}
     ]
   }].
 
 %%%%%%%%%%%%%%%%%%%%%%%%%%%%%%%%%%%%%%%%%%%%%%%%%%%%%%%%%%%%%%%%%%%%%%%%%%%%%%%%
-
-test_fetch_collections() ->
-  ?OUT("Testing collection names fetch", []),
-  [<<"system.indexes">>,<<"test">>] = lists:sort(emongo:get_collections(?POOL)).
-
-test_drop_collection() ->
-  ?OUT("Testing collection drop", []),
-    ok = emongo:drop_collection(?POOL, "test"),
-    false = lists:member(<<"test">>, emongo:get_collections(?POOL)).
-
-test_drop_database() ->
-  ?OUT("Testing databsae drop", []),
-  ok = emongo:drop_database(?POOL).
 
 test_upsert() ->
   ?OUT("Testing upsert", []),
@@ -78,6 +60,10 @@
   end,
   ?OUT("Test passed", []).
 
+test_fetch_collections() ->
+  ?OUT("Testing collection names fetch", []),
+  [<<"system.indexes">>,<<"test">>] = lists:sort(emongo:get_collections(?POOL)).
+
 test_timing() ->
   ?OUT("Testing timing", []),
   emongo:clear_timing(),
@@ -87,18 +73,27 @@
   ?OUT("DB Queue Lengths: ~p",    [emongo:queue_lengths()]),
   ?OUT("Test passed", []).
 
+test_drop_collection() ->
+  ?OUT("Testing collection drop", []),
+    ok = emongo:drop_collection(?POOL, "test"),
+    false = lists:member(<<"test">>, emongo:get_collections(?POOL)).
+
+test_drop_database() ->
+  ?OUT("Testing databsae drop", []),
+  ok = emongo:drop_database(?POOL).
+
 test_performance() ->
   ?OUT("Testing performance.", []),
-%   emongo:delete_sync(?POOL, ?COLL),
+  emongo:delete_sync(?POOL, ?COLL),
   Start = cur_time_ms(),
-%   try
-%     Ref = make_ref(),
-%     start_processes(Ref),
-%     block_until_done(Ref)
-%   after
-%     % Clean up in case something failed.
-%     emongo:delete_sync(?POOL, ?COLL)
-%   end,
+  try
+    Ref = make_ref(),
+    start_processes(Ref),
+    block_until_done(Ref)
+  after
+    % Clean up in case something failed.
+    emongo:delete_sync(?POOL, ?COLL)
+  end,
   End = cur_time_ms(),
   ?OUT("Test passed in ~p ms\n", [End - Start]).
 
@@ -164,15 +159,6 @@
     end,
   block_until_done(Ref, NumDone + ToAdd).
 
-%block_until_done(Ref) ->
-%  lists:foreach(fun(_) ->
-%    receive {Ref, done} -> ok
-%    after ?TIMEOUT ->
-%      ?OUT("No response\n", []),
-%      throw(test_failed)
-%    end
-%  end, lists:seq(1, ?NUM_PROCESSES)).
-
 %%%%%%%%%%%%%%%%%%%%%%%%%%%%%%%%%%%%%%%%%%%%%%%%%%%%%%%%%%%%%%%%%%%%%%%%%%%%%%%%
 
 ensure_started(App) ->
